"""Analyze the results of model fitting."""

from __future__ import annotations

import numpy as np
import pandas as pd
import seaborn as sns
from great_tables import GT

from flasc.flasc_dataframe import FlascDataFrame


class ResultsAnalysis:
    """Analyze results.

    This class provides methods to analyze the results of model fitting,
    including error analysis, plotting, and generating summary tables.
    """

    def __init__(
        self,
        df_scada: pd.DataFrame | FlascDataFrame,
        floris_powers: list,
        floris_models: list,
        floris_calibrations: list,
        split_columns: list[str] = [],
        dt: float = 600.0,  # seconds
        turbine_subset: list[int] = None,
    ):
        """Initialize the ResultsAnalysis object.

        Args:
            df_scada: DataFrame containing SCADA data.
            floris_powers: List of power results from FLORIS
            floris_models: List of wake models
            floris_calibrations: List of calibration settings for each model
            split_columns: Columns in df_scada to potentially split the results analysis on
            dt: Time step in seconds. Default is 600 seconds (10 minutes).
            turbine_subset: List of turbines to include in the analysis.
                If None, all turbines are included.
        """
        # Make sure df_scada has simple indices
        df_scada = df_scada.reset_index(drop=True)

        # Check that floris_powers, floris_models, and floris_calibrations have the same length
        if not (len(floris_powers) == len(floris_models) == len(floris_calibrations)):
            raise ValueError(
                "floris_powers, floris_models, and floris_calibrations must have the same length"
            )

        # Get the number of floris cases
        self.n_floris_cases = len(floris_powers)

        # Confirm that each 2D table in floris_powers has the same shape
        if not all(
            floris_powers[0].shape == floris_powers[i].shape for i in range(1, self.n_floris_cases)
        ):
            raise ValueError("All power tables must have the same shape")

        # Confirm that df_scada has the number of rows as the power tables
        if df_scada.shape[0] != floris_powers[0].shape[0]:
            raise ValueError(
                "The number of rows in df_scada must match the number of rows in the power tables"
            )

        # If df_scada is not already a FlascDataFrame, convert it
        if not isinstance(df_scada, FlascDataFrame):
            self.df_scada = FlascDataFrame(df_scada)
        else:
            # If it is already a FlascDataFrame, just assign it
            self.df_scada = df_scada

        # Check that self.df_scada.n_turbines == floris_powers[0].shape[1]
        if self.df_scada.n_turbines != floris_powers[0].shape[1]:
            raise ValueError(
                "The number of turbines in df_scada must match the number of columns in the power "
                "tables."
            )

        # Save the time step
        self.dt = dt

        # Save the conversion from kw*dt to MW-h
        self.to_mwh = (dt / 3600.0) * 1e-3

        # Check that split columns is a list
        if not isinstance(split_columns, list):
            raise ValueError("split_columns must be a list")

        # Check that split columns are in df_scada
        for split_column in split_columns:
            if split_column not in df_scada.columns:
                raise ValueError(f"{split_column} not in df_scada columns")

        # Save the split columns
        self.split_columns = split_columns

        # Save the number of split columns
        self.n_split_columns = len(split_columns)

        # Save the number of turbines
        self.n_turbines = self.df_scada.n_turbines
        self.n_findex = self.df_scada.shape[0]

        # If turbine_subset is None, use all turbines
        if turbine_subset is None:
            self.turbine_subset = list(range(self.n_turbines))
        else:
            # Check that turbine_subset is a list
            if not isinstance(turbine_subset, list):
                raise ValueError("turbine_subset must be a list")

            # Check that turbine_subset is in the range of turbines
            for turbine in turbine_subset:
                if turbine < 0 or turbine >= self.n_turbines:
                    raise ValueError(f"{turbine} not in range of turbines")

            # Save the turbine subset
            self.turbine_subset = turbine_subset

        # Save the FLORIS inputs
        self.floris_powers = floris_powers
        self.floris_models = floris_models
        self.floris_calibrations = floris_calibrations

        # Generate the names of the power columns
        self.power_column_names = [f"pow_{i:03d}" for i in range(self.n_turbines)]

        # Generate the large table for computing grouped statistics
        df_list = []
        for floris_case in range(self.n_floris_cases):
<<<<<<< HEAD
            for t in range(self.n_turbines):
                time = self.df_scada["time"].values
=======
            for t in self.turbine_subset:
>>>>>>> d36f790d
                scada_data = self.df_scada[self.power_column_names[t]].values
                floris_data = self.floris_powers[floris_case][:, t]

                # should already by true but as triple check
                # assign a nan to floris_data where scada_data is nan
                floris_data[np.isnan(scada_data)] = np.nan

                model = self.floris_models[floris_case]
                calibration = self.floris_calibrations[floris_case]

                df_temp = pd.DataFrame(
                    {
                        "time": time,
                        "scada": scada_data,
                        "floris": floris_data,
                        "turbine": t,
                        "model": model,
                        "calibration": calibration,
                    }
                )

<<<<<<< HEAD
                # Make sure time is UTC
                df_temp["time"] = pd.to_datetime(df_temp["time"], utc=True)
=======
                # Add the split_columns to the dataframe
                for split_column in self.split_columns:
                    df_temp[split_column] = self.df_scada[split_column].values
>>>>>>> d36f790d

                df_list.append(df_temp)
        self.df_full_table = pd.concat(df_list, ignore_index=True)
        self.df_full_table = self.df_full_table.reset_index(drop=True)

        # Add the error column
        self.df_full_table["error"] = self.df_full_table["scada"] - self.df_full_table["floris"]

        # Add the absolute error column
        self.df_full_table["error_abs"] = self.df_full_table["error"].abs()

    # Plot the error distributions
    def plot_error(self, ax=None, split_column=None):
        """Plot the error distributions.

        Args:
            ax: Axes to plot on. If None, create a new figure.
            split_column: Column to split the error distribution plots.
                If None, no split is applied.
        """
        if split_column is None:
            g = sns.catplot(
                data=self.df_full_table,
                x="model",
                hue="calibration",
                y="error",
                kind="box",
                showfliers=False,
            )
        else:
            # Check the split_column is in self.split_columns
            if split_column not in self.split_columns:
                raise ValueError(f"{split_column} not in split_columns")

            g = sns.catplot(
                data=self.df_full_table,
                x="model",
                hue="calibration",
                y="error",
                col=split_column,
                kind="box",
                showfliers=False,
            )
        # Label axis
        g.set_axis_labels("Model", "Error (kW)")

    # Plot the error distributions in absolute
    def plot_error_abs(self, ax=None, split_column=None):
        """Plot the error distributions in absolute.

        Args:
            ax: Axes to plot on. If None, create a new figure.
            split_column: Column to split the error distribution plots.
                If None, no split is applied.
        """
        if split_column is None:
            g = sns.catplot(
                data=self.df_full_table.assign(error_abs=self.df_full_table["error"].abs()),
                x="model",
                hue="calibration",
                y="error_abs",
                kind="box",
                showfliers=False,
            )
        else:
            # Check the split_column is in self.split_columns
            if split_column not in self.split_columns:
                raise ValueError(f"{split_column} not in split_columns")

            g = sns.catplot(
                data=self.df_full_table.assign(error_abs=self.df_full_table["error"].abs()),
                x="model",
                hue="calibration",
                y="error_abs",
                col=split_column,
                kind="box",
                showfliers=False,
            )
        # Label axis
        g.set_axis_labels("Model", "Absolute Error (kW)")

    def _table_turbine_error(
        self,
        _df_full_table,
        dict_model_names={},
        dict_calibration_names={},
        decimals=1,
        calculation="median",
        use_abs=False,
        split_value=None,
    ):
        """Generate a summary table of the errors.

        Args:
            _df_full_table: DataFrame containing the full table of errors.
            dict_model_names: Dictionary of model names to replace in the table.
            dict_calibration_names: Dictionary of calibration names to replace in the table.
            decimals: Number of decimals to display in the table.
            calculation: Type of calculation to perform. Options are 'median', 'mean', or 'std'.
            use_abs: If True, use absolute error instead of raw error.
            split_value: Value of the split column used to generate _df_full_table.

        Returns:
            GT table of median errors.
        """
        if use_abs:
            error_term = "error_abs"
            title_suffix = " (absolute)"
        else:
            error_term = "error"
            title_suffix = ""

        if split_value is not None:
            # Add to title_suffix
            title_suffix = title_suffix + f" ({split_value})"

        if calculation == "mean":
            result_table = (
                _df_full_table.groupby(["model", "calibration"])[error_term].mean().reset_index()
            )
        elif calculation == "std":
            result_table = (
                _df_full_table.groupby(["model", "calibration"])[error_term].std().reset_index()
            )
        elif calculation == "median":
            result_table = (
                _df_full_table.groupby(["model", "calibration"])[error_term].median().reset_index()
            )
        else:
            raise ValueError("calculation must be 'median', 'mean', or 'std'")

        # If dict_model_names is not empty, replace the model names
        if dict_model_names:
            result_table["model"] = result_table["model"].map(dict_model_names)
        # If dict_calibration_names is not empty, replace the calibration names
        if dict_calibration_names:
            result_table["calibration"] = result_table["calibration"].map(dict_calibration_names)

        cal_levels = list(result_table.calibration.unique())

        # Pivot to table
        result_table = result_table.pivot(
            index="model", columns="calibration", values=error_term
        ).reset_index()

        gt_table = (
            GT(result_table)
            .tab_header(title=f"{calculation.capitalize()} Turbine Error (kW)" + title_suffix)
            .cols_move_to_start(columns=["model"] + cal_levels)
            .fmt_number(columns=cal_levels, decimals=decimals)
        )
        return gt_table

    # Generate the table of statistics of turbine error
    def table_turbine_error(
        self,
        dict_model_names={},
        dict_calibration_names={},
        decimals=1,
        calculation="median",
        use_abs=False,
        split_column=None,
    ):
        """Generate a summary table of the errors.

        Args:
            dict_model_names: Dictionary of model names to replace in the table.
            dict_calibration_names: Dictionary of calibration names to replace in the table.
            decimals: Number of decimals to display in the table.
            calculation: Type of calculation to perform. Options are 'median', 'mean', or 'std'.
            use_abs: If True, use absolute error instead of raw error.
            split_column: Column to split the error distribution plots.
                If None, no split is applied.

        Returns:
            GT table of median errors
        """
        # If split column is None, call _table_turbine_error directly
        if split_column is None:
            return self._table_turbine_error(
                self.df_full_table,
                dict_model_names=dict_model_names,
                dict_calibration_names=dict_calibration_names,
                decimals=decimals,
                calculation=calculation,
                use_abs=use_abs,
            )
        else:
            # Check that split column is in self.split_columns
            if split_column not in self.split_columns:
                raise ValueError(f"{split_column} not in split_columns")
            # Get the unique values of the split column
            split_values = self.df_full_table[split_column].unique()

            # Create a list to store the tables
            tables = []

            # Loop over the split values
            for split_value in split_values:
                # Get the subset of the dataframe
                _df_full_table = self.df_full_table[self.df_full_table[split_column] == split_value]

                # Generate the table
                table = self._table_turbine_error(
                    _df_full_table,
                    dict_model_names=dict_model_names,
                    dict_calibration_names=dict_calibration_names,
                    decimals=decimals,
                    calculation=calculation,
                    use_abs=use_abs,
                    split_value=split_value,
                )
                tables.append(table)

            # Return the tables
            return tables

    # Generate the table of median errors
    def _table_farm_energy(
        self,
        _df_full_table,
        dict_model_names={},
        dict_calibration_names={},
        decimals=1,
        use_pchange=False,
        split_value=None,
    ):
        """Generate a summary table of the errors.

        Args:
            _df_full_table: DataFrame containing the full table of errors.
            dict_model_names: Dictionary of model names to replace in the table.
            dict_calibration_names: Dictionary of calibration names to replace in the table.
            decimals: Number of decimals to display in the table.
            use_pchange: If True, express results in percent change.
            split_value: Value of the split column used to generate _df_full_table.

        Returns:
            GT table of median errors
        """
        # First compute the SCADA total energy
        # First see what the SCADA result is (same in every case)
        scada_table = _df_full_table.groupby(["model", "calibration"])["scada"].sum() * self.to_mwh
        scada_table = scada_table.reset_index()

        # Make sure there is only one unique value of the 'scada' column
        if scada_table["scada"].nunique() != 1:
            raise ValueError("There should be only one unique value of the 'scada' column")

        scada_result = scada_table["scada"].values[0]
        print(f"SCADA RESULT: {scada_result:.2f} GWh")

        # Now compute the result table
        result_table = _df_full_table.groupby(["model", "calibration"]).floris.sum() * self.to_mwh

        # If using p_change
        if use_pchange:
            result_table = result_table - scada_result
            result_table = result_table / scada_result * 100

        result_table = result_table.reset_index()

        # If dict_model_names is not empty, replace the model names
        if dict_model_names:
            result_table["model"] = result_table["model"].map(dict_model_names)
        # If dict_calibration_names is not empty, replace the calibration names
        if dict_calibration_names:
            result_table["calibration"] = result_table["calibration"].map(dict_calibration_names)

        cal_levels = list(result_table.calibration.unique())

        # Pivot to table
        result_table = result_table.pivot(
            index="model", columns="calibration", values="floris"
        ).reset_index()

        # Get the title ready
        if split_value is None:
            title = "Total Energy Production"
        else:
            title = f"Total Energy Production ({split_value})"

        # Get ready the table
        if use_pchange:
            table_sub_title = "Percent Change From SCADA (%)"
        else:
            table_sub_title = f"GWh (SCADA: {scada_result:.2f} GWh)"

        gt_table = (
            GT(result_table)
            .tab_header(title=title, subtitle=table_sub_title)
            .cols_move_to_start(columns=["model"] + cal_levels)
            .fmt_number(columns=cal_levels, decimals=decimals)
        )
        return gt_table

    # Generate the table of median errors
    def table_farm_energy(
        self,
        dict_model_names={},
        dict_calibration_names={},
        decimals=1,
        use_pchange=False,
        split_column=None,
    ):
        """Generate a summary table of the errors.

        Args:
            dict_model_names: Dictionary of model names to replace in the table.
            dict_calibration_names: Dictionary of calibration names to replace in the table.
            decimals: Number of decimals to display in the table.
            use_pchange: If True, express results in percent change.
            split_column: Column to split the error distribution plots.
                If None, no split is applied.

        Returns:
            GT table of median errors
        """
        # If split column is None, call _table_farm_energy directly
        if split_column is None:
            return self._table_farm_energy(
                self.df_full_table,
                dict_model_names=dict_model_names,
                dict_calibration_names=dict_calibration_names,
                decimals=decimals,
                use_pchange=use_pchange,
            )
        else:
            # Check that split column is in self.split_columns
            if split_column not in self.split_columns:
                raise ValueError(f"{split_column} not in split_columns")
            # Get the unique values of the split column
            split_values = self.df_full_table[split_column].unique()

            # Create a list to store the tables
            tables = []

            # Loop over the split values
            for split_value in split_values:
                # Get the subset of the dataframe
                _df_full_table = self.df_full_table[self.df_full_table[split_column] == split_value]

                # Generate the table
                table = self._table_farm_energy(
                    _df_full_table,
                    dict_model_names=dict_model_names,
                    dict_calibration_names=dict_calibration_names,
                    decimals=decimals,
                    use_pchange=use_pchange,
                    split_value=split_value,
                )
                tables.append(table)

            # Return the tables
            return tables<|MERGE_RESOLUTION|>--- conflicted
+++ resolved
@@ -129,12 +129,7 @@
         # Generate the large table for computing grouped statistics
         df_list = []
         for floris_case in range(self.n_floris_cases):
-<<<<<<< HEAD
-            for t in range(self.n_turbines):
-                time = self.df_scada["time"].values
-=======
             for t in self.turbine_subset:
->>>>>>> d36f790d
                 scada_data = self.df_scada[self.power_column_names[t]].values
                 floris_data = self.floris_powers[floris_case][:, t]
 
@@ -156,14 +151,9 @@
                     }
                 )
 
-<<<<<<< HEAD
-                # Make sure time is UTC
-                df_temp["time"] = pd.to_datetime(df_temp["time"], utc=True)
-=======
                 # Add the split_columns to the dataframe
                 for split_column in self.split_columns:
                     df_temp[split_column] = self.df_scada[split_column].values
->>>>>>> d36f790d
 
                 df_list.append(df_temp)
         self.df_full_table = pd.concat(df_list, ignore_index=True)
