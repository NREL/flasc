import copy
from pathlib import Path
from time import perf_counter as timerpc

import floris.layout_visualization as layoutviz
import matplotlib.pyplot as plt
import numpy as np
from floris import FlorisModel, UncertainFlorisModel


def load_floris_smarteole(wake_model="gch", wd_std=0.0):
    """Load a FlorisModel object for the wind farm at hand.

    Args:
        wake_model (str, optional): The wake model that FLORIS should use. Common
          options are 'cc', 'gch', 'jensen', 'turbopark' and 'emgauss'
           . Defaults to "gch".
        operation_modes (array, optional): Array or list of integers denoting each
          turbine's operation mode. When None is specified, will assume each turbine
          is in its first operation mode (0). Defaults to None.
        wd_std (float, optional): Uncertainty; standard deviation in the inflow
          wind direction in degrees. Defaults to 0.0 deg meaning no uncertainty.

    Returns:
        FlorisModel: Floris object.
    """

    # Use the local FLORIS GCH/CC model for the wake model settings
    root_path = (
        Path(__file__).resolve().parents[2] / "examples_smarteole" / "floris_input_smarteole"
    )
    fn = root_path / "{:s}.yaml".format(wake_model)

    # Initialize FLORIS model and format appropriately
    fm = FlorisModel(fn)

    # Add uncertainty
    if wd_std > 0.01:
        unc_options = {
            "std_wd": wd_std,  # Standard deviation for inflow wind direction (deg)
            "pmf_res": 1.0,  # Resolution over which to calculate angles (deg)
            "pdf_cutoff": 0.995,  # Probability density function cut-off (-)
        }
        fm = UncertainFlorisModel(fm, unc_options=unc_options)

    # Add turbine weighing terms. These are typically used to distinguish
    # between turbines of interest and neighboring farms. This is particularly
    # helpful when you have information about surrounding wind farms.
    turbine_weights = np.ones(len(fm.layout_x), dtype=float)

    return (fm, turbine_weights)


def load_floris_artificial(wake_model="gch", wd_std=0.0, cosine_exponent=None):
    """Load a FlorisModel object for the wind farm at hand.

    Args:
        wake_model (str, optional): The wake model that FLORIS should use. Common
          options are 'cc', 'gch', 'jensen',  'turbopark' and 'emgauss'
          . Defaults to "gch".
        operation_modes (array, optional): Array or list of integers denoting each
          turbine's operation mode. When None is specified, will assume each turbine
          is in its first operation mode (0). Defaults to None.
        wd_std (float, optional): Uncertainty; standard deviation in the inflow
          wind direction in degrees. Defaults to 0.0 deg meaning no uncertainty.

    Returns:
        FlorisModel: Floris object.
    """

    # Use the local FLORIS GCH/CC model for the wake model settings
    root_path = (
        Path(__file__).resolve().parents[2] / "examples_artificial_data" / "floris_input_artificial"
    )
    fn = root_path / "{:s}.yaml".format(wake_model)

    # Now assign the turbine locations and information
    layout_x = [1630.222, 1176.733, 816.389, 755.938, 0.0, 1142.24, 1553.102]
    layout_y = [0.0, 297.357, 123.431, 575.544, 647.779, 772.262, 504.711]

    # Initialize FLORIS model and format appropriately
<<<<<<< HEAD
    fi = FlorisInterface(fn)
    fi.set(
=======
    fm = FlorisModel(fn)
    fm.set(
>>>>>>> 0c68ac16
        layout_x=layout_x,
        layout_y=layout_y,
    )

    # Update Pp if specified
    if cosine_exponent is not None:
        tdefs = [copy.deepcopy(t) for t in fm.core.farm.turbine_definitions]
        for ii in range(len(tdefs)):
            tdefs[ii]["power_thrust_table"]["cosine_loss_exponent_yaw"] = cosine_exponent

<<<<<<< HEAD
        fi.set(turbine_type=tdefs)
=======
        fm.set(turbine_type=tdefs)
>>>>>>> 0c68ac16

    # Add uncertainty
    if wd_std > 0.01:
        unc_options = {
            "std_wd": wd_std,  # Standard deviation for inflow wind direction (deg)
            "pmf_res": 1.0,  # Resolution over which to calculate angles (deg)
            "pdf_cutoff": 0.995,  # Probability density function cut-off (-)
        }
        fm = UncertainFlorisModel(fm, unc_options=unc_options)

    # Add turbine weighing terms. These are typically used to distinguish
    # between turbines of interest and neighboring farms. This is particularly
    # helpful when you have information about surrounding wind farms.
    turbine_weights = np.ones(len(layout_x), dtype=float)

    return (fm, turbine_weights)


if __name__ == "__main__":
    # Load and time the artificial FLORIS model
    t0 = timerpc()
    fm, turbine_weights = load_floris_artificial()
    print("Time spent to load the FLORIS model (artificial): {:.2f} s.".format(timerpc() - t0))
    ax = layoutviz.plot_turbine_points(fm)
    layoutviz.plot_turbine_labels(fm, ax=ax)
    ax.grid()

    # Load and time the Smarteole FLORIS model
    t0 = timerpc()
    fm, turbine_weights = load_floris_smarteole()
    print("Time spent to load the FLORIS model (smarteole): {:.2f} s.".format(timerpc() - t0))
    ax = layoutviz.plot_turbine_points(fm)
    layoutviz.plot_turbine_labels(fm, ax=ax)
    ax.grid()

    plt.show()<|MERGE_RESOLUTION|>--- conflicted
+++ resolved
@@ -79,13 +79,8 @@
     layout_y = [0.0, 297.357, 123.431, 575.544, 647.779, 772.262, 504.711]
 
     # Initialize FLORIS model and format appropriately
-<<<<<<< HEAD
-    fi = FlorisInterface(fn)
-    fi.set(
-=======
     fm = FlorisModel(fn)
     fm.set(
->>>>>>> 0c68ac16
         layout_x=layout_x,
         layout_y=layout_y,
     )
@@ -96,11 +91,7 @@
         for ii in range(len(tdefs)):
             tdefs[ii]["power_thrust_table"]["cosine_loss_exponent_yaw"] = cosine_exponent
 
-<<<<<<< HEAD
-        fi.set(turbine_type=tdefs)
-=======
         fm.set(turbine_type=tdefs)
->>>>>>> 0c68ac16
 
     # Add uncertainty
     if wd_std > 0.01:
