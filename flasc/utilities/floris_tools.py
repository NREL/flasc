--- conflicted
+++ resolved
@@ -1,18 +1,3 @@
-<<<<<<< HEAD
-# Copyright 2021 NREL
-
-# Licensed under the Apache License, Version 2.0 (the "License"); you may not
-# use this file except in compliance with the License. You may obtain a copy of
-# the License at http://www.apache.org/licenses/LICENSE-2.0
-
-# Unless required by applicable law or agreed to in writing, software
-# distributed under the License is distributed on an "AS IS" BASIS, WITHOUT
-# WARRANTIES OR CONDITIONS OF ANY KIND, either express or implied. See the
-# License for the specific language governing permissions and limitations under
-# the License.
-
-=======
->>>>>>> 9373d92f
 import copy
 from time import perf_counter as timerpc
 
@@ -537,13 +522,8 @@
             ] = fm.core.flow_field.turbulence_intensity_field[:, tindex]
     df_approx = pd.DataFrame(solutions_dict)
 
-<<<<<<< HEAD
-    logger.info("Finished calculating the FLORIS solutions for the dataframe.")
-    df_approx = pd.concat(df_list, axis=0).sort_values(by=["ti", "ws", "wd"])
-=======
     print("Finished calculating the FLORIS solutions for the dataframe.")
     df_approx = df_approx.sort_values(by=["ti", "ws", "wd"])
->>>>>>> 9373d92f
     df_approx = df_approx.reset_index(drop=True)
 
     return df_approx
