--- conflicted
+++ resolved
@@ -671,7 +671,6 @@
     those in turbine_indices will be plotted though.
     """
 
-<<<<<<< HEAD
     # Generate axis, if needed
     if ax is None:
         fig = plt.figure(figsize=(8, 8))
@@ -708,7 +707,8 @@
     ax.set_ylabel("y coordinate (m)")
 
     return ax
-=======
+
+    
 def plot_binned_mean_and_ci(
     x,
     y,
@@ -726,7 +726,6 @@
     Plot data to a single axis.  Method
     has options to include scatter of underlying data, specifiying
     bin edges, and plotting confidence interval.
->>>>>>> 7c92022b
 
     Args:
         x (np.array): abscissa data.
