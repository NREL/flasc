# Copyright 2021 NREL

# Licensed under the Apache License, Version 2.0 (the "License"); you may not
# use this file except in compliance with the License. You may obtain a copy of
# the License at http://www.apache.org/licenses/LICENSE-2.0

# Unless required by applicable law or agreed to in writing, software
# distributed under the License is distributed on an "AS IS" BASIS, WITHOUT
# WARRANTIES OR CONDITIONS OF ANY KIND, either express or implied. See the
# License for the specific language governing permissions and limitations under
# the License.

import pandas as pd
import numpy as np
import scipy.stats as stats
import matplotlib.pyplot as plt

#TODO: Do we want to follow FLORIS' method of keeping 3 dimensions for all matrices?

class TableAnalysis():

    def __init__(self, ws_step=1.0, wd_step=2.0, minutes_per_point=10.0,):
        
        # Set the wind speed and wind direction step sizes
        self.ws_step = ws_step
        self.wd_step = wd_step
        self.minutes_per_point = minutes_per_point

        # Set the wind speed and wind direction bins
        self.ws_bins = np.arange(0 - ws_step/2.0, 50, ws_step)
        self.wd_bins = np.arange(0,  360 + wd_step, wd_step)

        # Set the wind speed and wind direction bin centers
        self.ws_bin_centers = self.ws_bins[:-1] + ws_step/2
        self.wd_bin_centers = self.wd_bins[:-1] + wd_step/2

        # Save the number of wind speed and wind direction bins
        self.n_ws_bins = len(self.ws_bin_centers)
        self.n_wd_bins = len(self.wd_bin_centers)

        # Intialize list of matrices
        # Organize results in 3D matrix of wind speed, wind direction, and turbine
        # Put in lists for each dataframe
        self.mean_matrix_list = [] # Mean power per wind speed and wind direction and turbine bin
        self.median_matrix_list = [] # Median power per wind speed and wind direction and turbine bin
        self.count_matrix_list = []  # Count of power per wind speed and wind direction and turbine bin
        self.std_matrix_list = [] # Standard deviation of power per wind speed and wind direction and turbine bin
        self.se_matrix_list = [] # Standard error of power per wind speed and wind direction and turbine bin
        self.mu_matrix_list = [] # Guassian mu value3

        # Initialize user_defined_frequency_matrix to None
        self.user_defined_frequency_matrix = None

        # Initialize the number of cases to 0
        self.n_cases = 0

        # Initialize df list
        self.case_df_list = []
        self.case_names = []


    def add_df(self, case_df, case_name):

        # Make a copy of the dataframe
        df = case_df.copy()

        # Check that the dataframe has the correct columns
        if 'wd' not in df.columns:
            raise ValueError("Dataframe must have a column named 'wd'")
        if 'ws' not in df.columns:
            raise ValueError("Dataframe must have a column named 'ws'")
        #TODO: Check that there is a pow column
        for c in df.columns:
            if not ('wd' in c or 'ws' in c or 'pow_' in c):
                raise ValueError("Dataframe must only have columns named 'wd', 'ws', or 'pow_*'")
        
        # Bin the wind speed and wind direction
        df['ws_bin'] = pd.cut(df['ws'], self.ws_bins,labels=self.ws_bin_centers)
        df['wd_bin'] = pd.cut(df['wd'], self.wd_bins,labels=self.wd_bin_centers)

        # Drop ws and wd
        df = df.drop(columns=['ws', 'wd'])

        # Convert the turbines to a new column
        df = df.melt(id_vars=['wd_bin', 'ws_bin'], var_name='turbine', value_name='power')

        # Get a list of unique turbine names
        turbine_names = sorted(df['turbine'].unique())

        # Determine the number of turbines
        self.n_turbines = len(turbine_names)

        # Convert ws_bin and wd_bin to categorical with levels set to the bin centers
        # This enforces that the order of the bins is correct and the size of the matrix
        # matches the number of bins
        df['wd_bin'] = pd.Categorical(df['wd_bin'], categories=self.wd_bin_centers)
        df['ws_bin'] = pd.Categorical(df['ws_bin'], categories=self.ws_bin_centers)
        df['turbine'] = pd.Categorical(df['turbine'], categories=turbine_names)

        #Save the dataframe and name
        self.case_df_list.append(df)
        self.case_names.append(case_name)

        # increment the number of cases
        self.n_cases += 1

        # # Get a matrix of mean values with dimensions: ws, wd, turbine whose shape
        # # is (len(wd_bin_centers), len(ws_bin_centers), n_turbines)
        mean_matrix = df.groupby(['wd_bin', 'ws_bin', 'turbine'])['power'].mean().reset_index().power.to_numpy()
        mean_matrix = mean_matrix.reshape((len(self.wd_bin_centers), len(self.ws_bin_centers), self.n_turbines))
        
        # # Get a matrix of median values with dimensions: ws, wd, turbine whose shape
        # # is (len(wd_bin_centers), len(ws_bin_centers), n_turbines)
        median_matrix = df.groupby(['wd_bin', 'ws_bin', 'turbine'])['power'].median().reset_index().power.to_numpy()
        median_matrix = median_matrix.reshape((len(self.wd_bin_centers), len(self.ws_bin_centers), self.n_turbines))

        # # Get a matrix of count values with dimensions: ws, wd, turbine whose shape
        # # is (len(wd_bin_centers), len(ws_bin_centers), n_turbines)
        count_matrix = df.groupby(['wd_bin', 'ws_bin', 'turbine'])['power'].count().reset_index().fillna(0).power.to_numpy()
        count_matrix = count_matrix.reshape((len(self.wd_bin_centers), len(self.ws_bin_centers), self.n_turbines))

        #TODO For these matrices are what we want to build the new uncertainty bands off of but
        # I'm not sure yet how
        # Option 1: Is something like assume each bin has an uncertainty band defined by a gaussian however
        #    - assume some maximum value until a minimun number of points are in the bin

        # TODO For now just calculated the values likely used in such a formula

        # # Get a matrix of standard deviation values with dimensions: ws, wd, turbine whose shape
        # # is (len(wd_bin_centers), len(ws_bin_centers), n_turbines)
        std_matrix = df.groupby(['wd_bin', 'ws_bin', 'turbine'])['power'].std().reset_index().power.to_numpy()
        std_matrix = std_matrix.reshape((len(self.wd_bin_centers), len(self.ws_bin_centers), self.n_turbines))

        # # Get a matrix of standard error values with dimensions: ws, wd, turbine whose shape
        # # is (len(wd_bin_centers), len(ws_bin_centers), n_turbines)
        se_matrix = std_matrix / np.sqrt(count_matrix)
        se_matrix = se_matrix.reshape((len(self.wd_bin_centers), len(self.ws_bin_centers), self.n_turbines))

        #TODO How to calculate mu?
        mu_matrix = np.zeros_like(mean_matrix)
        
        # Add the matrices to the list of matrices
        self.mean_matrix_list.append(mean_matrix)
        self.median_matrix_list.append(median_matrix)
        self.count_matrix_list.append(count_matrix)
        self.std_matrix_list.append(std_matrix)
        self.se_matrix_list.append(se_matrix)
        self.mu_matrix_list.append(mu_matrix)
        
        # # Fill missing values of the confidence interval matrix with the maximum value
        # #TODO: I don't know if this is correct my thinking is that if there is no data
        # # then the confidence interval is the maximum confidence interval
        # ci_matrix[np.isnan(ci_matrix)] = np.nanmax(ci_matrix)
        # self.ci_matrix_list.append(ci_matrix)

        # Update frequency matrix
        # TODO: Originaly I thought it made sense to update frequency matrix here
        # but now I think you need to know which turbine is being assessed so that
        # the matrix is 0 for bins where that turbine is missing values
        # self.update_frequency_matrix()


    def print_df_names(self):

        # Print the list of dataframes
        print('Dataframes in list:')
        for ii, df in enumerate(self.case_df_list):
            print('  %d: %s' % (ii, self.case_names[ii]))

    def get_overall_frequency_matrix(self):

        # Get the total matrix
        df_total = pd.concat(self.case_df_list)

        # Add a dummpy variable
        df_total['dummy'] = 1
        
        # Get a matrix of count values with dimensions: ws, wd
        overall_frequency_matrix = df_total.groupby(['wd_bin', 'ws_bin'])['dummy'].sum().reset_index().fillna(0).dummy.to_numpy()
        overall_frequency_matrix = overall_frequency_matrix.reshape((len(self.wd_bin_centers), len(self.ws_bin_centers)))

        # normalize the frequency matrix
        overall_frequency_matrix = overall_frequency_matrix / np.sum(overall_frequency_matrix)

        return overall_frequency_matrix
    
    def get_uniform_frequency_matrix(self):

        # Get a matrix of count values with dimensions: ws, wd
        uniform_frequency_matrix = np.ones((len(self.wd_bin_centers), len(self.ws_bin_centers)))

        # normalize the frequency matrix
        uniform_frequency_matrix = uniform_frequency_matrix / np.sum(uniform_frequency_matrix)

        return uniform_frequency_matrix
    
    def set_user_defined_frequency_matrix(self, user_defined_frequency_matrix):

        # normalize the frequency matrix
        user_defined_frequency_matrix = user_defined_frequency_matrix / np.sum(user_defined_frequency_matrix)

        self.user_defined_frequency_matrix = user_defined_frequency_matrix

    def get_user_defined_frequency_matrix(self):

        # Check that user defined frequency matrix has been set
        if self.user_defined_frequency_matrix is None:
            raise ValueError('User defined frequency matrix has not been set')

        return self.user_defined_frequency_matrix

    def get_turbine_availability_mask(self, turbine, min_points_per_bin=1):

        " Get a mask for a given turbine if each matrix has at least min_points_per_bin points in each bin"

        # turbine_availability_mask is true if each matrix has at least N points in each bin
        # Dimensions of turbine_mast are num_wd_bins x num_ws_bins
        # turbine_availability_mask = (np.min(self.count_matrix_list[:], axis=0)[:, :, turbine].squeeze() >= min_points_per_bin)
        turbine_availability_mask = (np.min(self.count_matrix_list[:], axis=0)[:, :, turbine] >= min_points_per_bin)

        return turbine_availability_mask

    def get_turbine_frequency_matrix(self, turbine):

        # turbine_frequency_matrix is the sum of the count matrix over all time
        # turbine_frequency_matrix = np.sum(self.count_matrix_list[:], axis=0)[:, :, turbine].squeeze()
        turbine_frequency_matrix = np.sum(self.count_matrix_list[:], axis=0)[:, :, turbine]

        # Normalize the frequency matrix
        turbine_frequency_matrix = turbine_frequency_matrix / np.sum(turbine_frequency_matrix)

        return turbine_frequency_matrix
    
    def get_frequency_matrix(self, frequency_matrix_type, turbine=None):

        # Get the frequency matrix
        if frequency_matrix_type == 'turbine':
            if turbine is None:
                raise ValueError('turbine must be specified if frequency_matrix_type is "turbine"')
            frequency_matrix = self.get_turbine_frequency_matrix(turbine)
        elif frequency_matrix_type == 'overall':
            frequency_matrix = self.get_overall_frequency_matrix()
        elif frequency_matrix_type == 'uniform':
            frequency_matrix = self.get_uniform_frequency_matrix()
        elif frequency_matrix_type == 'user_defined':
            frequency_matrix = self.get_user_defined_frequency_matrix()
        else:
            raise ValueError('frequency_matrix_type must be either "turbine", "overall", "uniform", or "user_defined"')
        
        return frequency_matrix

    def compute_expected_turbine_power(self, 
                            turbine, 
                            wd_range=None,
                            ws_range=None, 
                            condition_on=None,
                            min_points_per_bin=1,
                            mean_or_median='mean',
                            frequency_matrix_type='turbine'
                            ):
        """Calculate the expected power.

        Args:

        Returns:
            _type_: _description_
        """            

        #TODO I think this right now returns the average power so needs to be scaled up
        # by number of hours to get energy

        # Set the default values for the wind speed and wind direction bins
        if ws_range is None:
            ws_range = (self.ws_bin_centers[0], self.ws_bin_centers[-1])
        if wd_range is None:
            wd_range = (self.wd_bin_centers[0], self.wd_bin_centers[-1])

        # Get the base frequency matrix
        frequency_matrix = self.get_frequency_matrix(frequency_matrix_type, turbine)

        # Get the axis for summing over, initialize expected_value size
        if condition_on == None:
            sum_axis = None # Sum over both wind speed and wind direction
            expand_dims = (0, 1)
            expected_value = np.zeros((self.n_cases, 1, 1))
        elif condition_on == "wd":
            sum_axis = 1 # Sum over wind speeds
            expand_dims = (1)
            expected_value = np.zeros((self.n_cases, self.n_wd_bins, 1))
        elif condition_on == "ws":
            sum_axis = 0 # Sum over wind directions
            expand_dims = (0)
            expected_value = np.zeros((self.n_cases, 1, self.n_ws_bins))
        else:
            raise ValueError("condition_on must be either 'wd', 'ws', or None.")

        # Get the base frequency matrix
        frequency_matrix = self.get_frequency_matrix(frequency_matrix_type, turbine)
        
        # Get indices of the wind speed and wind direction bins that are outside the range
        ws_ind_outside = np.where((self.ws_bin_centers < ws_range[0]) | 
                                  (self.ws_bin_centers > ws_range[1]))[0]
        wd_ind_outside = np.where((self.wd_bin_centers < wd_range[0]) | 
                                  (self.wd_bin_centers > wd_range[1]))[0]


        # Set the value to 0 for all bins that are not inside the range
        frequency_matrix[:, ws_ind_outside] = 0
        frequency_matrix[wd_ind_outside, :] = 0

        # Check that the frequency matrix is not all zeros
        if np.sum(frequency_matrix) == 0:
            raise ValueError('Frequency matrix is all zeros')

        # Re-normalize the frequency matrix, taking into account conditionals
        # np.divide allows us to handle 0/0 cases
        frequency_matrix = np.divide(frequency_matrix,
            np.sum(frequency_matrix, axis=sum_axis, keepdims=True), 
            out=np.zeros_like(frequency_matrix),
            where=frequency_matrix!=0
        ) 
        
        for i in range(self.n_cases):

            # Get the mean matrix for the wind speed and wind direction bins
            if mean_or_median == 'mean':
                power_matrix = self.mean_matrix_list[i][:, :, turbine].copy()
            elif mean_or_median == 'median':
                power_matrix = self.median_matrix_list[i][:, :, turbine].copy()
            else:
                raise ValueError('mean_or_median must be either "mean" or "median"')

            # Set to 0 all bins where the turbine availability mask is false
            turbine_availability_mask = self.get_turbine_availability_mask(turbine, min_points_per_bin=min_points_per_bin)

            power_matrix[~turbine_availability_mask] = np.nan # 0.0 #
            # Is this necessary? These are NaNs anyway, aren't they?

            # Check for NaNs in the power matrix
            product_matrix = power_matrix * frequency_matrix
            expected_value_temp = np.nansum(product_matrix, axis=sum_axis)

            if (condition_on == None):
                if (np.isnan(product_matrix).all(axis=sum_axis)):
                    expected_value_temp = np.nan
            else:
                nan_incidences = np.isnan(product_matrix).all(axis=sum_axis)
                expected_value_temp[nan_incidences] = np.nan

            expected_value[i, :, :] =  np.expand_dims(expected_value_temp, axis=expand_dims)
         
        return expected_value

    def compute_expected_power_across_turbines(self, 
                            turbine_list=None, 
                            wd_range=None,
                            ws_range=None, 
                            condition_on=None,
                            min_points_per_bin=1,
                            mean_or_median='mean',
                            frequency_matrix_type='turbine'
                            ):
        """Calculate the energy in a range of wind speed and wind direction across the turbines
        in turbine list
        """
        turbine_list = self._check_turbine_list(turbine_list)

        n_turbs = len(turbine_list)
        
        # Get the axis for summing over, initialize expected_value size
        if condition_on == None:
            expected_value_each = np.zeros((self.n_cases, 1, 1, n_turbs))
        elif condition_on == "wd":
            expected_value_each = np.zeros((self.n_cases, self.n_wd_bins, 1, n_turbs))
        elif condition_on == "ws":
            expected_value_each = np.zeros((self.n_cases, 1, self.n_ws_bins, n_turbs))
        else:
            raise ValueError("condition_on must be either 'wd', 'ws', or None.")
        
        for idx, t_i in enumerate(turbine_list):
            
            expected_value_each[:, :, :, idx] = self.compute_expected_turbine_power( 
                            turbine=t_i, 
                            ws_range=ws_range, 
                            wd_range=wd_range,
                            condition_on=condition_on,
                            min_points_per_bin=min_points_per_bin,
                            mean_or_median=mean_or_median,
                            frequency_matrix_type=frequency_matrix_type
                            )

        
        # This code is to permissive
        # nan_incidences = np.isnan(expected_value_each).all(axis=(3))
        # expected_value_total = np.nansum(expected_value_each, axis=3)
        # expected_value_total[nan_incidences] = np.nan

        # This code is more strict
        expected_value_total = np.sum(expected_value_each, axis=3)

        return expected_value_total

    # Redifine some wrappers for convenience
    def _check_turbine_list(self, turbine_list):
        
        if isinstance(turbine_list, int):
            turbine_list = [turbine_list]

        if turbine_list is not None:
            if not isinstance(turbine_list, list) and not isinstance(turbine_list, np.ndarray):
                raise ValueError('turbine_list must be a list')

        if turbine_list is None:
            turbine_list = list(range(self.n_turbines))

        if np.max(turbine_list) >= self.n_turbines:
            raise ValueError('turbine_list contains a turbine index that is greater than the number of turbines')

        return turbine_list

    def get_energy_in_range(self,
                            turbine_list=None,
                            ws_min=0., 
                            ws_max=100., 
                            wd_min=0.,
                            wd_max=360.,
                            min_points_per_bin=1,
                            mean_or_median='mean',
                            frequency_matrix_type='turbine'
        ):

        energy = self.compute_expected_power_across_turbines(
            turbine_list=self._check_turbine_list(turbine_list),  
            wd_range=[wd_min, wd_max],
            ws_range=[ws_min, ws_max],
            condition_on=None,
            min_points_per_bin=min_points_per_bin,
            mean_or_median=mean_or_median,
            frequency_matrix_type=frequency_matrix_type
        )[:,0,0]# .squeeze()

        return energy

    def get_energy_per_wd_bin(self,
                              turbine_list=None,
                              ws_min=0., 
                              ws_max=100., 
                              min_points_per_bin=1,
                              mean_or_median='mean',
                              frequency_matrix_type='turbine'):
        """Calculate the energy in a range of wind speed and wind direction across the turbines
        in turbine list
        """

        energy_per_wd_bin = self.compute_expected_power_across_turbines(
            turbine_list=self._check_turbine_list(turbine_list),  
            wd_range=None,
            ws_range=[ws_min, ws_max],
            condition_on="wd",
            min_points_per_bin=min_points_per_bin,
            mean_or_median=mean_or_median,
            frequency_matrix_type=frequency_matrix_type
        )[:,:,0]# .squeeze()

        return energy_per_wd_bin
    
    def get_energy_per_ws_bin(self,
                              turbine_list=None,
                              wd_min=0., 
                              wd_max=360., 
                              min_points_per_bin=1,
                              mean_or_median='mean',
                              frequency_matrix_type='turbine'):
        """Calculate the energy in a range of wind speed and wind direction across the turbines
        in turbine list
        """
        energy_per_ws_bin = self.compute_expected_power_across_turbines( 
            turbine_list=self._check_turbine_list(turbine_list), 
            wd_range=[wd_min, wd_max],
            ws_range=None, 
            condition_on="ws",
            min_points_per_bin=min_points_per_bin,
            mean_or_median=mean_or_median,
            frequency_matrix_type=frequency_matrix_type
        )[:,0,:]# .squeeze()

        return energy_per_ws_bin
    
    def plot_energy_by_ws_bin(self, 
                                turbine_list=None, 
                                wd_min=0.,
                                wd_max=360., 
                                min_points_per_bin=1,
                                mean_or_median='mean',
                                frequency_matrix_type='turbine',
                                ax=None, 
                                **kwargs):
        
        # Check if turbine list is a scalar
        if turbine_list is not None:
            if not isinstance(turbine_list, list) and not isinstance(turbine_list, np.ndarray):
                turbine_list = [turbine_list]
        
        # Get the energy list
        energy_list = self.get_energy_per_ws_bin(turbine_list,
                                                 wd_min, 
                                                 wd_max,
                                                 min_points_per_bin,
                                                 mean_or_median,
                                                 frequency_matrix_type,)

        # Plot the energy list
        if ax is None:
            fig, ax = plt.subplots()
        for i in range(len(energy_list)):
            ax.plot(self.ws_bin_centers, energy_list[i,:], **kwargs, label=self.case_names[i])
        
        ax.set_xlabel('Wind speed [m/s]')
        ax.set_ylabel('Energy [kWh]') #TODO Or expected power?
        ax.set_title('Energy by wind speed bin')
        ax.legend()
        ax.grid(True)       

        return ax
    
    def plot_energy_by_wd_bin(self, 
                                turbine_list=None, 
                                ws_min=0.,
                                ws_max=100., 
                                min_points_per_bin=1,
                                mean_or_median='mean',
                                frequency_matrix_type='turbine',
                                ax=None, 
                                **kwargs):
        
        # Check if turbine list is a scalar
        turbine_list = self._check_turbine_list(turbine_list)
        
        # Get the energy list
        energy_list = self.get_energy_per_wd_bin(turbine_list,
                                                 ws_min, 
                                                 ws_max,
                                                 min_points_per_bin,
                                                 mean_or_median,
                                                 frequency_matrix_type,)
        
        # Plot the energy list
        if ax is None:
            fig, ax = plt.subplots()
        for i in range(len(energy_list)):
            ax.plot(self.wd_bin_centers, energy_list[i,:], **kwargs, label=self.case_names[i])
        
        ax.set_xlabel('Wind direction [deg]')
        ax.set_ylabel('Energy [kWh]') #TODO Or expected power?
        ax.set_title('Energy by wind direction bin')
        ax.legend()
        ax.grid(True)       

        return ax

<<<<<<< HEAD
    def visualize_power_ratio_per_bin(self, 
                                      turbine_list=None, 
                                      ax=None,
                                      **imshow_kwargs):
        
        turbine_list = self._check_turbine_list(turbine_list)

        if ax is None:
            fig, ax = plt.subplots()

        return ax 

                                 

=======
    def _case_index(self, case):
        if isinstance(case, int):
            return case
        elif isinstance(case, str):
            return self.case_names.index(case)

    def simple_ratio(self,
                     turbine_list=None,
                     numerator_case=1,
                     denominator_case=0,
                     mean_or_median="mean"
    ):
        """
        numerator_case and denominator_case can either by strings which match
        a case_name or integers for direct indexing.
        """
        turbine_list = np.array(self._check_turbine_list(turbine_list))

        if mean_or_median == "mean":
            A = self.mean_matrix_list[self._case_index(numerator_case)]\
                [:,:,turbine_list].sum(axis=2)
            B = self.mean_matrix_list[self._case_index(denominator_case)]\
                [:,:,turbine_list].sum(axis=2)
        elif mean_or_median == "median":
            # median(x+y+z) is not equal to median(x)+median(y)+median(z)!
            # Nonlinear operator.
            if len(turbine_list) > 1:
                raise ValueError("Cannot use 'median' with multiple turbines.")
            A = self.median_matrix_list[self._case_index(numerator_case)]\
                [:,:,turbine_list].sum(axis=2)
            B = self.median_matrix_list[self._case_index(denominator_case)]\
                [:,:,turbine_list].sum(axis=2)
        else:
            raise ValueError('mean_or_median must be either "mean" or "median"')

        # A NaN in any potion in A or B will produce NaN. Divide by 0 
        # produces warning. TODO: do we need divide by zero handling?
        ratio_matrix = A / B

        return ratio_matrix
    
    def simple_ratio_with_confidence_interval(self, 
                                              turbine_list=None,
                                              numerator_case=1,
                                              denominator_case=0,
                                              confidence_level=0.90,
                                              mean_or_median="mean"
        ): 
        """
        From Harvey Motulsky text.
        """
        n_idx = self._case_index(numerator_case)
        d_idx = self._case_index(denominator_case)
        
        # For now, always uses the mean. Unsure how to use median.
        if mean_or_median == "median":
            raise NotImplementedError("Must use mean for confidence interval.")
        elif mean_or_median != "mean":
            raise ValueError("mean_or_median must be 'mean' for ratio with "+\
                "confidence interval calculaiton.")
        
        turbine_list = np.array(self._check_turbine_list(turbine_list))
        # if len(turbine_list) > 1:
        #     raise NotImplementedError("Confidence interval around ratio of "+\
        #         "sum power is not yet implemented.")

        # Extract values for convenience
        A = self.mean_matrix_list[n_idx][:,:,turbine_list].sum(axis=2)
        B = self.mean_matrix_list[d_idx][:,:,turbine_list].sum(axis=2)
        Q = self.simple_ratio(turbine_list, numerator_case, denominator_case)

        if len(turbine_list) == 1: # Take standard error directly
            se_A = self.se_matrix_list[self._case_index(numerator_case)]\
                [:,:,turbine_list].squeeze()
            se_B = self.se_matrix_list[self._case_index(denominator_case)]\
                [:,:,turbine_list].squeeze()
            count_A = self.count_matrix_list[self._case_index(numerator_case)]\
                [:,:,turbine_list].squeeze()
            count_B = self.count_matrix_list[self._case_index(denominator_case)]\
                [:,:,turbine_list].squeeze()
        else: # Compute new, summed standard error
            Var_A = (self.std_matrix_list[n_idx][:,:,turbine_list]**2 * 
                (self.count_matrix_list[n_idx][:,:,turbine_list]-1))\
                .sum(axis=2) /\
                (self.count_matrix_list[n_idx][:,:,turbine_list].sum(axis=2)-2)
            count_A = self.count_matrix_list[n_idx][:,:,turbine_list].sum(axis=2)
            se_A = np.sqrt(Var_A/count_A)

            Var_B = (self.std_matrix_list[d_idx][:,:,turbine_list]**2 * 
                (self.count_matrix_list[d_idx][:,:,turbine_list]-1))\
                .sum(axis=2) /\
                (self.count_matrix_list[d_idx][:,:,turbine_list].sum(axis=2)-2)
            count_B = self.count_matrix_list[d_idx][:,:,turbine_list].sum(axis=2)
            se_B = np.sqrt(Var_B/count_B)

        se_Q = Q * np.sqrt((se_A/A)**2 + (se_B/B)**2)

        t_score = stats.t.ppf((confidence_level+1)/2, count_A+count_B-2)

        ci_low = Q - t_score*se_Q
        ci_high = Q + t_score*se_Q

        return Q, ci_low, ci_high
>>>>>>> 16b6b076

    

if __name__ == '__main__':
    
    # Generate a test dataframe with columns: ws, wd, pow_000, pow_001, pow_002 
    # with N elements each ws are random numbers between 3 and 25
    # wd are random numbers between 0 and 360
    # pow_000 is random numbers between 0 and 1000
    np.random.seed(0)
    df_baseline = pd.DataFrame({
        'ws': np.random.uniform(3, 25, 1000),
        'wd': np.random.uniform(0, 360, 1000),
        'pow_000': np.random.uniform(0, 1000, 1000),
        'pow_001': np.random.uniform(0, 1000, 1000),
        'pow_002': np.random.uniform(0, 1000, 1000)
    })

    df_control = df_baseline.copy()
    df_control['pow_000'] = df_control['pow_000'] * 1.05
    df_control['pow_000'] = np.clip(df_control['pow_000'], 0, 1000)

    ta = TableAnalysis(wd_step=60., ws_step=7)
    ta.add_df(df_baseline, 'baseline')
    ta.add_df(df_control, 'control')

    # ta.print_df_names()

    # ta.get_overall_frequency_matrix()

    # print(ta.compute_expected_turbine_power( 0,min_points_per_bin=1))
    # print(ta.compute_expected_turbine_power( 0,min_points_per_bin=2))
    # print(ta.compute_expected_turbine_power( 0,min_points_per_bin=1))


    # ta.print_df_names()

    # ta.get_overall_frequency_matrix()

    # print(ta.get_energy_in_range(0))
    
    print(ta.get_energy_per_ws_bin(0))

    # ta.plot_energy_by_wd_bin()

    # ta.plot_energy_by_ws_bin()

    q, l, h = ta.simple_ratio_with_confidence_interval()
    print(q.shape)
    print(l.shape)
    print(h.shape)

#    plt.show()


    #print(ta.get_energy_in_range(0, wd_min=0))
    #print(ta.get_energy_in_range(0, wd_min=100))
    #print(ta.get_energy_in_range(0, wd_min=0))
    
    # print(ta.get_energy_per_ws_bin(0))

    # ta.plot_energy_by_wd_bin()

    # ta.plot_energy_by_ws_bin()

    # plt.show()<|MERGE_RESOLUTION|>--- conflicted
+++ resolved
@@ -417,6 +417,12 @@
             raise ValueError('turbine_list contains a turbine index that is greater than the number of turbines')
 
         return turbine_list
+
+    def _case_index(self, case):
+        if isinstance(case, int):
+            return case
+        elif isinstance(case, str):
+            return self.case_names.index(case)
 
     def get_energy_in_range(self,
                             turbine_list=None,
@@ -558,7 +564,6 @@
 
         return ax
 
-<<<<<<< HEAD
     def visualize_power_ratio_per_bin(self, 
                                       turbine_list=None, 
                                       ax=None,
@@ -570,15 +575,6 @@
             fig, ax = plt.subplots()
 
         return ax 
-
-                                 
-
-=======
-    def _case_index(self, case):
-        if isinstance(case, int):
-            return case
-        elif isinstance(case, str):
-            return self.case_names.index(case)
 
     def simple_ratio(self,
                      turbine_list=None,
@@ -677,7 +673,6 @@
         ci_high = Q + t_score*se_Q
 
         return Q, ci_low, ci_high
->>>>>>> 16b6b076
 
     
 
