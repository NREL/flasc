# Copyright 2021 NREL

# Licensed under the Apache License, Version 2.0 (the "License"); you may not
# use this file except in compliance with the License. You may obtain a copy of
# the License at http://www.apache.org/licenses/LICENSE-2.0

# Unless required by applicable law or agreed to in writing, software
# distributed under the License is distributed on an "AS IS" BASIS, WITHOUT
# WARRANTIES OR CONDITIONS OF ANY KIND, either express or implied. See the
# License for the specific language governing permissions and limitations under
# the License.

import pandas as pd
import numpy as np
import matplotlib.pyplot as plt

#TODO: Do we want to follow FLORIS' method of keeping 3 dimensions for all matrices?

class TableAnalysis():

    def __init__(self, ws_step=1.0, wd_step=2.0, minutes_per_point=10.0,):
        
        # Set the wind speed and wind direction step sizes
        self.ws_step = ws_step
        self.wd_step = wd_step
        self.minutes_per_point = minutes_per_point

        # Set the wind speed and wind direction bins
        self.ws_bins = np.arange(0 - ws_step/2.0, 50, ws_step)
        self.wd_bins = np.arange(0,  360 + wd_step, wd_step)

        # Set the wind speed and wind direction bin centers
        self.ws_bin_centers = self.ws_bins[:-1] + ws_step/2
        self.wd_bin_centers = self.wd_bins[:-1] + wd_step/2

        # Save the number of wind speed and wind direction bins
        self.n_ws_bins = len(self.ws_bin_centers)
        self.n_wd_bins = len(self.wd_bin_centers)

        # Intialize list of matrices
        # Organize results in 3D matrix of wind speed, wind direction, and turbine
        # Put in lists for each dataframe
        self.mean_matrix_list = [] # Mean power per wind speed and wind direction and turbine bin
        self.median_matrix_list = [] # Median power per wind speed and wind direction and turbine bin
        self.count_matrix_list = []  # Count of power per wind speed and wind direction and turbine bin
        self.std_matrix_list = [] # Standard deviation of power per wind speed and wind direction and turbine bin
        self.ci_matrix_list = [] # Confidence interval of power per wind speed and wind direction and turbine bin
        self.mu_matrix_list = [] # Guassian mu value3

        # Initialize user_defined_frequency_matrix to None
        self.user_defined_frequency_matrix = None

        # Initialize the number of cases to 0
        self.n_cases = 0

        # Initialize df list
        self.case_df_list = []
        self.case_names = []


    def add_df(self, case_df, case_name):

        # Make a copy of the dataframe
        df = case_df.copy()

        # Check that the dataframe has the correct columns
        if 'wd' not in df.columns:
            raise ValueError("Dataframe must have a column named 'wd'")
        if 'ws' not in df.columns:
            raise ValueError("Dataframe must have a column named 'ws'")
        #TODO: Check that there is a pow column
        for c in df.columns:
            if not ('wd' in c or 'ws' in c or 'pow_' in c):
                raise ValueError("Dataframe must only have columns named 'wd', 'ws', or 'pow_*'")
        
        # Bin the wind speed and wind direction
        df['ws_bin'] = pd.cut(df['ws'], self.ws_bins,labels=self.ws_bin_centers)
        df['wd_bin'] = pd.cut(df['wd'], self.wd_bins,labels=self.wd_bin_centers)

        # Drop ws and wd
        df = df.drop(columns=['ws', 'wd'])

        # Convert the turbines to a new column
        df = df.melt(id_vars=['wd_bin', 'ws_bin'], var_name='turbine', value_name='power')

        # Get a list of unique turbine names
        turbine_names = df['turbine'].unique()

        # Determine the number of turbines
        self.n_turbines = len(turbine_names)

        # Convert ws_bin and wd_bin to categorical with levels set to the bin centers
        # This enforces that the order of the bins is correct and the size of the matrix
        # matches the number of bins
        df['wd_bin'] = pd.Categorical(df['wd_bin'], categories=self.wd_bin_centers)
        df['ws_bin'] = pd.Categorical(df['ws_bin'], categories=self.ws_bin_centers)
        df['turbine'] = pd.Categorical(df['turbine'], categories=turbine_names)

        #Save the dataframe and name
        self.case_df_list.append(df)
        self.case_names.append(case_name)

        # increment the number of cases
        self.n_cases += 1

        # # Get a matrix of mean values with dimensions: ws, wd, turbine whose shape
        # # is (len(wd_bin_centers), len(ws_bin_centers), n_turbines)
        mean_matrix = df.groupby(['wd_bin', 'ws_bin', 'turbine'])['power'].mean().reset_index().power.to_numpy()
        mean_matrix = mean_matrix.reshape((len(self.wd_bin_centers), len(self.ws_bin_centers), self.n_turbines))
        
        # # Get a matrix of median values with dimensions: ws, wd, turbine whose shape
        # # is (len(wd_bin_centers), len(ws_bin_centers), n_turbines)
        median_matrix = df.groupby(['wd_bin', 'ws_bin', 'turbine'])['power'].median().reset_index().power.to_numpy()
        median_matrix = median_matrix.reshape((len(self.wd_bin_centers), len(self.ws_bin_centers), self.n_turbines))

        # # Get a matrix of count values with dimensions: ws, wd, turbine whose shape
        # # is (len(wd_bin_centers), len(ws_bin_centers), n_turbines)
        count_matrix = df.groupby(['wd_bin', 'ws_bin', 'turbine'])['power'].count().reset_index().fillna(0).power.to_numpy()
        count_matrix = count_matrix.reshape((len(self.wd_bin_centers), len(self.ws_bin_centers), self.n_turbines))

        #TODO For these matrices are what we want to build the new uncertainty bands off of but
        # I'm not sure yet how
        # Option 1: Is something like assume each bin has an uncertainty band defined by a gaussian however
        #    - assume some maximum value until a minimun number of points are in the bin

        # TODO For now just calculated the values likely used in such a formula

        # # Get a matrix of standard deviation values with dimensions: ws, wd, turbine whose shape
        # # is (len(wd_bin_centers), len(ws_bin_centers), n_turbines)
        std_matrix = df.groupby(['wd_bin', 'ws_bin', 'turbine'])['power'].std().reset_index().power.to_numpy()
        std_matrix = std_matrix.reshape((len(self.wd_bin_centers), len(self.ws_bin_centers), self.n_turbines))

        # # Get a matrix of confidence interval values with dimensions: ws, wd, turbine whose shape
        # # is (len(wd_bin_centers), len(ws_bin_centers), n_turbines)
        ci_matrix = std_matrix / np.sqrt(count_matrix)
        ci_matrix = ci_matrix.reshape((len(self.wd_bin_centers), len(self.ws_bin_centers), self.n_turbines))

        #TODO How to calculate mu?
        mu_matrix = np.zeros_like(mean_matrix)
        
        # Add the matrices to the list of matrices
        self.mean_matrix_list.append(mean_matrix)
        self.median_matrix_list.append(median_matrix)
        self.count_matrix_list.append(count_matrix)
        self.std_matrix_list.append(std_matrix)
        self.ci_matrix_list.append(ci_matrix)
        self.mu_matrix_list.append(mu_matrix)
        
        # # Fill missing values of the confidence interval matrix with the maximum value
        # #TODO: I don't know if this is correct my thinking is that if there is no data
        # # then the confidence interval is the maximum confidence interval
        # ci_matrix[np.isnan(ci_matrix)] = np.nanmax(ci_matrix)
        # self.ci_matrix_list.append(ci_matrix)

        # Update frequency matrix
        # TODO: Originaly I thought it made sense to update frequency matrix here
        # but now I think you need to know which turbine is being assessed so that
        # the matrix is 0 for bins where that turbine is missing values
        # self.update_frequency_matrix()


    def print_df_names(self):

        # Print the list of dataframes
        print('Dataframes in list:')
        for ii, df in enumerate(self.case_df_list):
            print('  %d: %s' % (ii, self.case_names[ii]))

    def get_overall_frequency_matrix(self):

        # Get the total matrix
        df_total = pd.concat(self.case_df_list)

<<<<<<< HEAD
        # MS: I think that this should be the sum, not the min? But somehow 
        # it should deal with missing data bins, and I see how the min is good 
        # for that.

        # print(self.count_matrix_list[:][:, :, turbine])
=======
        # Add a dummpy variable
        df_total['dummy'] = 1
        
        # Get a matrix of count values with dimensions: ws, wd
        overall_frequency_matrix = df_total.groupby(['wd_bin', 'ws_bin'])['dummy'].sum().reset_index().fillna(0).dummy.to_numpy()
        overall_frequency_matrix = overall_frequency_matrix.reshape((len(self.wd_bin_centers), len(self.ws_bin_centers)))
>>>>>>> 23581807

        # normalize the frequency matrix
        overall_frequency_matrix = overall_frequency_matrix / np.sum(overall_frequency_matrix)

        return overall_frequency_matrix
    
    def get_uniform_frequency_matrix(self):

        # Get a matrix of count values with dimensions: ws, wd
        uniform_frequency_matrix = np.ones((len(self.wd_bin_centers), len(self.ws_bin_centers)))

        # normalize the frequency matrix
        uniform_frequency_matrix = uniform_frequency_matrix / np.sum(uniform_frequency_matrix)

        return uniform_frequency_matrix
    
    def set_user_defined_frequency_matrix(self, user_defined_frequency_matrix):

        # normalize the frequency matrix
        user_defined_frequency_matrix = user_defined_frequency_matrix / np.sum(user_defined_frequency_matrix)

        self.set_user_defined_frequency_matrix = user_defined_frequency_matrix

    def get_user_defined_frequency_matrix(self):

        # Check that user defined frequency matrix has been set
        if self.user_defined_frequency_matrix is None:
            raise ValueError('User defined frequency matrix has not been set')

        return self.user_defined_frequency_matrix

    def get_turbine_availability_mask(self, turbine, min_points_per_bin=1):

        " Get a mask for a given turbine if each matrix has at least min_points_per_bin points in each bin"

        # turbine_availability_mask is true if each matrix has at least N points in each bin
        # Dimensions of turbine_mast are num_wd_bins x num_ws_bins
        turbine_availability_mask = (np.min(self.count_matrix_list[:], axis=0)[:, :, turbine].squeeze() >= min_points_per_bin)

        return turbine_availability_mask

    def get_turbine_frequency_matrix(self, turbine):

        # turbine_frequency_matrix is the sum of the count matrix over all time
        turbine_frequency_matrix = np.sum(self.count_matrix_list[:], axis=0)[:, :, turbine].squeeze()

        # Normalize the frequency matrix
        turbine_frequency_matrix = turbine_frequency_matrix / np.sum(turbine_frequency_matrix)

        return turbine_frequency_matrix
    
    def get_frequency_matrix(self, frequency_matrix_type, turbine=None):

        # Get the frequency matrix
        if frequency_matrix_type == 'turbine':
            if turbine is None:
                raise ValueError('turbine must be specified if frequency_matrix_type is "turbine"')
            frequency_matrix = self.get_turbine_frequency_matrix(turbine)
        elif frequency_matrix_type == 'overall':
            frequency_matrix = self.get_overall_frequency_matrix()
        elif frequency_matrix_type == 'uniform':
            frequency_matrix = self.get_uniform_frequency_matrix()
        elif frequency_matrix_type == 'user_defined':
            frequency_matrix = self.get_user_defined_frequency_matrix()
        else:
            raise ValueError('frequency_matrix_type must be either "turbine", "overall", "uniform", or "user_defined"')
        
        return frequency_matrix


    def get_energy_in_range_per_turbine(self, 
                            turbine, 
                            ws_min=None, 
                            ws_max=None, 
                            wd_min=None,
                            wd_max=None,
                            min_points_per_bin=1,
                            mean_or_median='mean',
                            frequency_matrix_type='turbine',):
        """Calculate the energy in a range of wind speed and wind direction.

        Args:
            turbine (_type_): _description_
            ws_min (_type_): _description_
            ws_max (_type_): _description_
            wd_min (_type_): _description_
            wd_max (_type_): _description_
            min_points_per_bin (_type_): _description_
            minutes_per_point (_type_): _description_
            mean_or_median (_type_): _description_
            

        Returns:
            _type_: _description_
        """            

        #TODO I think this right now returns the average power so needs to be scaled up
        # by number of hours to get energy

        # Set the default values for the wind speed and wind direction bins
        if ws_min is None:
            ws_min = self.ws_bin_centers[0]
        if ws_max is None:
            ws_max = self.ws_bin_centers[-1]
        if wd_min is None:
            wd_min = self.wd_bin_centers[0]
        if wd_max is None:
            wd_max = self.wd_bin_centers[-1]

        # Get the frequency matrix
        frequency_matrix = self.get_frequency_matrix(frequency_matrix_type, turbine)
        
        # Get indices of the wind speed and wind direction bins that are outside the range
        ws_ind_outside = np.where((self.ws_bin_centers < ws_min) | (self.ws_bin_centers > ws_max))[0]
        wd_ind_outside = np.where((self.wd_bin_centers < wd_min) | (self.wd_bin_centers > wd_max))[0]

        # Set the value to 0 for all bins that are not inside the range
        frequency_matrix[wd_ind_outside, :] = 0
        frequency_matrix[:, ws_ind_outside] = 0
        
        # Check that the frequency matrix is not all zeros
        if np.sum(frequency_matrix) == 0:
            raise ValueError('Frequency matrix is all zeros')

        # Re-normalize the frequency matrix
        frequency_matrix = frequency_matrix / np.sum(frequency_matrix)

        # Initialize the energy list
        energy_list_result = np.zeros(self.n_cases)
        
        for i in range(self.n_cases):

            # Get the mean matrix for the wind speed and wind direction bins
            if mean_or_median == 'mean':
                power_matrix = self.mean_matrix_list[i][:, :, turbine]
            elif mean_or_median == 'median':
                power_matrix = self.median_matrix_list[i][:, :, turbine]
            else:
                raise ValueError('mean_or_median must be either "mean" or "median"')

            # Set to 0 all bins where the turbine availability mask is false
            turbine_availability_mask = self.get_turbine_availability_mask(turbine, min_points_per_bin=min_points_per_bin)
            power_matrix[~turbine_availability_mask] = 0.0
    
            # Calculate the energy
            energy_list_result[i]  = np.nansum(frequency_matrix * power_matrix)
            

        return energy_list_result
    
    def get_energy_in_range_across_turbines(self,
                                            turbine_list= None,
                                            ws_min=None, 
                                            ws_max=None, 
                                            wd_min=None,
                                            wd_max=None,
                                            min_points_per_bin=1,
                                            mean_or_median='mean',
                                            frequency_matrix_type='turbine',):
        """Calculate the energy in a range of wind speed and wind direction across the turbines
        in turbine list
        """
        if turbine_list is not None:
            if not isinstance(turbine_list, list) and not isinstance(turbine_list, np.ndarray):
                raise ValueError('turbine_list must be a list')

        if turbine_list is None:
            turbine_list = list(range(self.n_turbines))

        # Initialize the energy list
        energy_list_result = np.zeros(self.n_cases)

        for t_i in turbine_list:
            
            energy_list = self.get_energy_in_range_per_turbine(t_i, 
                                                            ws_min=ws_min, 
                                                            ws_max=ws_max, 
                                                            wd_min=wd_min,
                                                            wd_max=wd_max,
                                                            min_points_per_bin=min_points_per_bin,
                                                            mean_or_median=mean_or_median,
                                                            frequency_matrix_type=frequency_matrix_type,)
            energy_list_result += energy_list

        return energy_list_result
            
            
        
    def get_energy_per_wd_bin_per_turbine(self, 
                            turbine, 
                            ws_min=None, 
                            ws_max=None, 
                            min_points_per_bin=1,
                            mean_or_median='mean',
                            frequency_matrix_type='turbine',):
        """Calculate the energy in a range of wind speed and wind direction.

        Args:
            turbine (_type_): _description_
            ws_min (_type_): _description_
            ws_max (_type_): _description_
            min_points_per_bin (_type_): _description_
            minutes_per_point (_type_): _description_
            mean_or_median (_type_): _description_
            

        Returns:
            _type_: _description_
        """            

        #TODO I think this right now returns the average power so needs to be scaled up
        # by number of hours to get energy

        # Set the default values for the wind speed and wind direction bins
        if ws_min is None:
            ws_min = self.ws_bin_centers[0]
        if ws_max is None:
            ws_max = self.ws_bin_centers[-1]


        # Get the frequency matrix
        frequency_matrix = self.get_frequency_matrix(frequency_matrix_type, turbine)
        
        # Get indices of the wind speed and wind direction bins that are outside the range
        ws_ind_outside = np.where((self.ws_bin_centers < ws_min) | (self.ws_bin_centers > ws_max))[0]

        # Set the value to 0 for all bins that are not inside the range
        frequency_matrix[:, ws_ind_outside] = 0
        
        # Check that the frequency matrix is not all zeros
        if np.sum(frequency_matrix) == 0:
            raise ValueError('Frequency matrix is all zeros')

        # Re-normalize the frequency matrix by wind direction bin so 
        # that the sum of the frequency matrix is 1 for each wind direction bin
        frequency_matrix = frequency_matrix / np.sum(frequency_matrix, axis=1)[:, None]

        # Initialize the energy list
        energy_list_result = np.zeros([self.n_cases, self.n_wd_bins])
        
        for i in range(self.n_cases):

            # Get the mean matrix for the wind speed and wind direction bins
            if mean_or_median == 'mean':
                power_matrix = self.mean_matrix_list[i][:, :, turbine]
            elif mean_or_median == 'median':
                power_matrix = self.median_matrix_list[i][:, :, turbine]
            else:
                raise ValueError('mean_or_median must be either "mean" or "median"')

            # Set to 0 all bins where the turbine availability mask is false
            turbine_availability_mask = self.get_turbine_availability_mask(turbine, min_points_per_bin=min_points_per_bin)
            power_matrix[~turbine_availability_mask] = 0.0

            # Calculate the energy
            energy_list_result[i, :]  = np.nansum(frequency_matrix * power_matrix, axis=1)
            

        return energy_list_result
    
    def get_energy_per_wd_bin_across_turbines(self,
                                            turbine_list= None,
                                            ws_min=None, 
                                            ws_max=None, 
                                            min_points_per_bin=1,
                                            mean_or_median='mean',
                                            frequency_matrix_type='turbine',):
        """Calculate the energy in a range of wind speed and wind direction across the turbines
        in turbine list
        """
        if turbine_list is not None:
            if not isinstance(turbine_list, list) and not isinstance(turbine_list, np.ndarray):
                raise ValueError('turbine_list must be a list')

        if turbine_list is None:
            turbine_list = list(range(self.n_turbines))

        # Initialize the energy list
        energy_list_result = np.zeros([self.n_cases, self.n_wd_bins])

        for t_i in turbine_list:
            
            energy_list = self.get_energy_per_wd_bin_per_turbine(t_i, 
                                                            ws_min=ws_min, 
                                                            ws_max=ws_max, 
                                                            min_points_per_bin=min_points_per_bin,
                                                            mean_or_median=mean_or_median,
                                                            frequency_matrix_type=frequency_matrix_type,)
            energy_list_result += energy_list

        return energy_list_result
    
    def get_energy_per_ws_bin_across_turbines(self,
                                            turbine_list= None,
                                            wd_min=None, 
                                            wd_max=None, 
                                            min_points_per_bin=1,
                                            mean_or_median='mean',
                                            frequency_matrix_type='turbine',):
        """Calculate the energy in a range of wind speed and wind direction across the turbines
        in turbine list
        """
        if turbine_list is not None:
            if not isinstance(turbine_list, list) and not isinstance(turbine_list, np.ndarray):
                raise ValueError('turbine_list must be a list')

        if turbine_list is None:
            turbine_list = list(range(self.n_turbines))

        # Initialize the energy list
        energy_list_result = np.zeros([self.n_cases, self.n_ws_bins])

        for t_i in turbine_list:
            
            energy_list = self.get_energy_per_ws_bin_per_turbine(t_i, 
                                                            wd_min=wd_min, 
                                                            wd_max=wd_max, 
                                                            min_points_per_bin=min_points_per_bin,
                                                            mean_or_median=mean_or_median,
                                                            frequency_matrix_type=frequency_matrix_type,)
            energy_list_result += energy_list

        return energy_list_result
    
    # Define the ws version of the above function
    def get_energy_per_ws_bin_per_turbine(self, 
                            turbine, 
                            wd_min=None, 
                            wd_max=None, 
                            min_points_per_bin=1,
                            mean_or_median='mean',
                            frequency_matrix_type='turbine',):
        """Calculate the energy in a range of wind speed and wind direction.

        Args:
            turbine (_type_): _description_
            ws_min (_type_): _description_
            ws_max (_type_): _description_
            min_points_per_bin (_type_): _description_
            minutes_per_point (_type_): _description_
            mean_or_median (_type_): _description_
            

        Returns:
            _type_: _description_
        """            

        #TODO I think this right now returns the average power so needs to be scaled up
        # by number of hours to get energy

        # Set the default values for the wind speed and wind direction bins
        if wd_min is None:
            wd_min = self.wd_bin_centers[0]
        if wd_max is None:
            wd_max = self.wd_bin_centers[-1]


        # Get the frequency matrix
        frequency_matrix = self.get_frequency_matrix(frequency_matrix_type, turbine)
        
        # Get indices of the wind speed and wind direction bins that are outside the range
        wd_ind_outside = np.where((self.wd_bin_centers < wd_min) | (self.wd_bin_centers > wd_max))[0]

        # Set the value to 0 for all bins that are not inside the range
        frequency_matrix[wd_ind_outside, :] = 0
        
        # Check that the frequency matrix is not all zeros
        if np.sum(frequency_matrix) == 0:
            raise ValueError('Frequency matrix is all zeros')

        # Re-normalize the frequency matrix by wind direction bin so 
        # that the sum of the frequency matrix is 1 for each wind direction bin
        frequency_matrix = frequency_matrix / np.sum(frequency_matrix, axis=0)[None, :]

        # Initialize the energy list
        energy_list_result = np.zeros([self.n_cases, self.n_ws_bins])
        
        for i in range(self.n_cases):

            # Get the mean matrix for the wind speed and wind direction bins
            if mean_or_median == 'mean':
                power_matrix = self.mean_matrix_list[i][:, :, turbine]
            elif mean_or_median == 'median':
                power_matrix = self.median_matrix_list[i][:, :, turbine]
            else:
                raise ValueError('mean_or_median must be either "mean" or "median"')

            # Set to 0 all bins where the turbine availability mask is false
            turbine_availability_mask = self.get_turbine_availability_mask(turbine, min_points_per_bin=min_points_per_bin)
            power_matrix[~turbine_availability_mask] = 0.0

            # Calculate the energy
            energy_list_result[i, :]  = np.nansum(frequency_matrix * power_matrix, axis=0)
            

        return energy_list_result
        

    
    def plot_energy_by_ws_bin(self, 
                                turbine_list=None, 
                                wd_min=None,
                                wd_max=None, 
                                min_points_per_bin=1,
                                mean_or_median='mean',
                                frequency_matrix_type='turbine',
                                ax=None, 
                                **kwargs):
        
        # Check if turbine list is a scalar
        if turbine_list is not None:
            if not isinstance(turbine_list, list) and not isinstance(turbine_list, np.ndarray):
                turbine_list = [turbine_list]
        
        # Get the energy list
        energy_list = self.get_energy_per_ws_bin_across_turbines(turbine_list,
                                                                  wd_min, 
                                                                  wd_max,
                                                                  min_points_per_bin,
                                                                  mean_or_median,
                                                                  frequency_matrix_type,)
        
        # Plot the energy list
        if ax is None:
            fig, ax = plt.subplots()
        for i in range(len(energy_list)):
            ax.plot(self.ws_bin_centers, energy_list[i,:], **kwargs, label=self.case_names[i])
        
        ax.set_xlabel('Wind speed [m/s]')
        ax.set_ylabel('Energy [kWh]') #TODO Or expected power?
        ax.set_title('Energy by wind speed bin')
        ax.legend()
        ax.grid(True)       

        return ax
    
    def plot_energy_by_wd_bin(self, 
                                turbine_list=None, 
                                ws_min=None,
                                ws_max=None, 
                                min_points_per_bin=1,
                                mean_or_median='mean',
                                frequency_matrix_type='turbine',
                                ax=None, 
                                **kwargs):
        
        # Check if turbine list is a scalar
        if turbine_list is not None:
            if not isinstance(turbine_list, list) and not isinstance(turbine_list, np.ndarray):
                turbine_list = [turbine_list]
        
        # Get the energy list
        energy_list = self.get_energy_per_wd_bin_across_turbines(turbine_list,
                                                                  ws_min, 
                                                                  ws_max,
                                                                  min_points_per_bin,
                                                                  mean_or_median,
                                                                  frequency_matrix_type,)
        
        # Plot the energy list
        if ax is None:
            fig, ax = plt.subplots()
        for i in range(len(energy_list)):
            ax.plot(self.wd_bin_centers, energy_list[i,:], **kwargs, label=self.case_names[i])
        
        ax.set_xlabel('Wind direction [deg]')
        ax.set_ylabel('Energy [kWh]') #TODO Or expected power?
        ax.set_title('Energy by wind direction bin')
        ax.legend()
        ax.grid(True)       

        return ax


    

if __name__ == '__main__':
    
    # Generate a test dataframe with columns: ws, wd, pow_000, pow_001, pow_002 
    # with N elements each ws are random numbers between 3 and 25
    # wd are random numbers between 0 and 360
    # pow_000 is random numbers between 0 and 1000
    np.random.seed(0)
    df_baseline = pd.DataFrame({
        'ws': np.random.uniform(3, 25, 1000),
        'wd': np.random.uniform(0, 360, 1000),
        'pow_000': np.random.uniform(0, 1000, 1000),
        'pow_001': np.random.uniform(0, 1000, 1000),
        'pow_002': np.random.uniform(0, 1000, 1000)
    })

    df_control = df_baseline.copy()
    df_control['pow_000'] = df_control['pow_000'] * 1.05
    df_control['pow_000'] = np.clip(df_control['pow_000'], 0, 1000)

    ta = TableAnalysis()
    ta.add_df(df_baseline, 'baseline')
    ta.add_df(df_control, 'control')

    ta.print_df_names()

<<<<<<< HEAD
    print(ta.get_energy_in_range(0, 8, 12, 0, 90))
=======
    ta.get_overall_frequency_matrix()

    print(ta.get_energy_in_range_per_turbine(0))

    print(ta.get_energy_per_ws_bin_per_turbine(0))

    ta.plot_energy_by_wd_bin()

    ta.plot_energy_by_ws_bin()

    plt.show()

   

    # print(ta.get_energy_in_range(0, 8, 12, 0, 90))
>>>>>>> 23581807

    # print(ta.get_energy_by_wd_bin(0, 8, 12)[0].shape)

    # print(ta.get_energy_by_ws_bin(0, 0, 90)[0].shape)

<<<<<<< HEAD
    ta.plot_energy_by_ws_bin(0, 0, 90)

    import ipdb; ipdb.set_trace()
=======
    # ta.plot_energy_by_ws_bin(0, 0, 90)
>>>>>>> 23581807
<|MERGE_RESOLUTION|>--- conflicted
+++ resolved
@@ -171,20 +171,12 @@
         # Get the total matrix
         df_total = pd.concat(self.case_df_list)
 
-<<<<<<< HEAD
-        # MS: I think that this should be the sum, not the min? But somehow 
-        # it should deal with missing data bins, and I see how the min is good 
-        # for that.
-
-        # print(self.count_matrix_list[:][:, :, turbine])
-=======
         # Add a dummpy variable
         df_total['dummy'] = 1
         
         # Get a matrix of count values with dimensions: ws, wd
         overall_frequency_matrix = df_total.groupby(['wd_bin', 'ws_bin'])['dummy'].sum().reset_index().fillna(0).dummy.to_numpy()
         overall_frequency_matrix = overall_frequency_matrix.reshape((len(self.wd_bin_centers), len(self.ws_bin_centers)))
->>>>>>> 23581807
 
         # normalize the frequency matrix
         overall_frequency_matrix = overall_frequency_matrix / np.sum(overall_frequency_matrix)
@@ -686,9 +678,6 @@
 
     ta.print_df_names()
 
-<<<<<<< HEAD
-    print(ta.get_energy_in_range(0, 8, 12, 0, 90))
-=======
     ta.get_overall_frequency_matrix()
 
     print(ta.get_energy_in_range_per_turbine(0))
@@ -704,16 +693,9 @@
    
 
     # print(ta.get_energy_in_range(0, 8, 12, 0, 90))
->>>>>>> 23581807
 
     # print(ta.get_energy_by_wd_bin(0, 8, 12)[0].shape)
 
     # print(ta.get_energy_by_ws_bin(0, 0, 90)[0].shape)
 
-<<<<<<< HEAD
-    ta.plot_energy_by_ws_bin(0, 0, 90)
-
-    import ipdb; ipdb.set_trace()
-=======
-    # ta.plot_energy_by_ws_bin(0, 0, 90)
->>>>>>> 23581807
+    # ta.plot_energy_by_ws_bin(0, 0, 90)