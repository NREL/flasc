--- conflicted
+++ resolved
@@ -363,37 +363,23 @@
         """Calculate the energy in a range of wind speed and wind direction across the turbines
         in turbine list
         """
-<<<<<<< HEAD
         turbine_list = self._check_turbine_list(turbine_list)
-        
-=======
-
-        # Check that turbine_list is a list
-        turbine_list = self._check_turbine_list(turbine_list)
-
-        # if turbine_list is not None:
-        #     if not isinstance(turbine_list, list) and not isinstance(turbine_list, np.ndarray):
-        #         raise ValueError('turbine_list must be a list')
-
-        # if turbine_list is None:
-        #     turbine_list = list(range(self.n_turbines))
-            
-        num_turbines_in_list = len(turbine_list)
-
->>>>>>> feabf99e
+
+        n_turbs = len(turbine_list)
+        
         # Get the axis for summing over, initialize expected_value size
         if condition_on == None:
-            expected_value_total = np.zeros((self.n_cases, 1, 1,num_turbines_in_list))
+            expected_value_each = np.zeros((self.n_cases, 1, 1, n_turbs))
         elif condition_on == "wd":
-            expected_value_total = np.zeros((self.n_cases, self.n_wd_bins, 1,num_turbines_in_list))
+            expected_value_each = np.zeros((self.n_cases, self.n_wd_bins, 1, n_turbs))
         elif condition_on == "ws":
-            expected_value_total = np.zeros((self.n_cases, 1, self.n_ws_bins,num_turbines_in_list))
+            expected_value_each = np.zeros((self.n_cases, 1, self.n_ws_bins, n_turbs))
         else:
             raise ValueError("condition_on must be either 'wd', 'ws', or None.")
         
         for idx, t_i in enumerate(turbine_list):
             
-            expected_value_total[:, :, :, idx] = self.compute_expected_turbine_power( 
+            expected_value_each[:, :, :, idx] = self.compute_expected_turbine_power( 
                             turbine=t_i, 
                             ws_range=ws_range, 
                             wd_range=wd_range,
@@ -405,14 +391,12 @@
 
         
         # This code is to permissive
-        # nan_incidences = np.isnan(expected_value_total).all(axis=(3))
-        # expected_value_total = np.nansum(expected_value_total, axis=3)
+        # nan_incidences = np.isnan(expected_value_each).all(axis=(3))
+        # expected_value_total = np.nansum(expected_value_each, axis=3)
         # expected_value_total[nan_incidences] = np.nan
 
         # This code is more strict
-        expected_value_total = np.sum(expected_value_total, axis=3)
-
-        
+        expected_value_total = np.sum(expected_value_each, axis=3)
 
         return expected_value_total
 
@@ -700,7 +684,6 @@
     # print(ta.compute_expected_turbine_power( 0,min_points_per_bin=1))
 
 
-<<<<<<< HEAD
     # ta.print_df_names()
 
     # ta.get_overall_frequency_matrix()
@@ -716,7 +699,6 @@
     print(ta.simple_ratio_with_confidence_interval(0))
 
 #    plt.show()
-=======
 
 
     print(ta.get_energy_in_range(0, wd_min=0))
@@ -729,5 +711,4 @@
 
     # ta.plot_energy_by_ws_bin()
 
-    # plt.show()
->>>>>>> feabf99e
+    # plt.show()