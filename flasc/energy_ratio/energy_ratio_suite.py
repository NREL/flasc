--- conflicted
+++ resolved
@@ -901,8 +901,7 @@
             df_freq_array = [df["df_freq"] for df in self.df_list]
             labels_array = [df["name"] for df in self.df_list]
             colors_array = [df["color"] for df in self.df_list]
-<<<<<<< HEAD
-            fig, ax = vis.plot(
+            axarr = vis.plot(
                 energy_ratios=results_array,
                 df_freqs=df_freq_array,
                 labels=labels_array,
@@ -911,13 +910,6 @@
                 polar_plot=polar_plot,
                 axarr=axarr
             )
-=======
-            axarr = vis.plot(results_array, 
-                                labels_array, 
-                                colors=colors_array, 
-                                hide_uq_labels=hide_uq_labels,
-                                axarr=axarr)
->>>>>>> b2cb49eb
 
         else:
             # If superimpose is False, axarr must be None
@@ -926,7 +918,6 @@
 
             axarr = []
             for df in self.df_list:
-<<<<<<< HEAD
                 axi = vis.plot(
                     energy_ratios=df["er_results"],
                     df_freqs=df["df_freq"],
@@ -935,9 +926,6 @@
                     hide_uq_labels=hide_uq_labels,
                     polar_plot=polar_plot
                 )
-=======
-                axi = vis.plot(df["er_results"], df["name"], [df["color"]],hide_uq_labels=hide_uq_labels)
->>>>>>> b2cb49eb
                 axarr.append(axi)
 
         return axarr
@@ -969,21 +957,13 @@
             results_array = [df["er_results"] for df in self.df_list_gains]
             labels_array = [df["name"] for df in self.df_list_gains]
             colors_array = [df["color"] for df in self.df_list_gains]
-<<<<<<< HEAD
-            _, axarr = vis.plot(
+            axarr = vis.plot(
                 energy_ratios=results_array, 
                 labels=labels_array, 
                 colors=colors_array,
                 hide_uq_labels=hide_uq_labels,
                 axarr=axarr
             )
-=======
-            axarr = vis.plot(results_array, 
-                               labels_array, 
-                               colors=colors_array,
-                                 hide_uq_labels=hide_uq_labels,
-                                 axarr=axarr)
->>>>>>> b2cb49eb
 
         else:
             # If superimpose is False, axarr must be None
@@ -991,21 +971,13 @@
                 raise ValueError("If superimpose is False, axarr must be None")
             axarr = []
             for df in self.df_list_gains:
-<<<<<<< HEAD
-                _, axi = vis.plot(
+                axi = vis.plot(
                     energy_ratios=df["er_results"],
                     labels=df["name"], 
                     colors=[df["color"]],
                     hide_uq_labels=hide_uq_labels,
                     axarr=axarr
                 )
-=======
-                axi = vis.plot(df["er_results"],
-                                   df["name"], 
-                                   [df["color"]],
-                                    hide_uq_labels=hide_uq_labels,
-                                    axarr=axarr)
->>>>>>> b2cb49eb
                 axarr.append(axi)
 
         return axarr
