--- conflicted
+++ resolved
@@ -875,11 +875,7 @@
 
         return self.df_list
 
-<<<<<<< HEAD
-    def plot_energy_ratios(self, superimpose=True, hide_uq_labels=True, polar_plot=False):
-=======
-    def plot_energy_ratios(self, superimpose=True, hide_uq_labels=True, axarr=None):
->>>>>>> 11756b4d
+    def plot_energy_ratios(self, superimpose=True, hide_uq_labels=True, polar_plot=False, axarr=None):
         """This function plots the energy ratios of each dataset against
         the wind direction, potentially with uncertainty bounds if N > 1
         was specified by the user. One must first run get_energy_ratios()
@@ -892,13 +888,10 @@
             to True.
         hide_uq_labels (bool, optional): If true, do not specifically label
             the confidence intervals in the plot
-<<<<<<< HEAD
         polar_plot (bool, optional): Plots the energy ratios in a polar
             coordinate system, aligned with the wind direction coordinate
             system of FLORIS. Defaults to False.
-=======
-            axarr([iteratible]): List of axes in the figure with length 2.
->>>>>>> 11756b4d
+        axarr([iteratible]): List of axes in the figure with length 2.
 
         Returns:
             axarr([iteratible]): List of axes in the figure with length 2.
@@ -908,15 +901,15 @@
             df_freq_array = [df["df_freq"] for df in self.df_list]
             labels_array = [df["name"] for df in self.df_list]
             colors_array = [df["color"] for df in self.df_list]
-<<<<<<< HEAD
-            fig, ax = vis.plot(results_array, df_freqs=df_freq_array, labels=labels_array, colors=colors_array, hide_uq_labels=hide_uq_labels, polar_plot=polar_plot)
-=======
-            _, axarr = vis.plot(results_array, 
-                                labels_array, 
-                                colors=colors_array, 
-                                hide_uq_labels=hide_uq_labels,
-                                axarr=axarr)
->>>>>>> 11756b4d
+            fig, ax = vis.plot(
+                energy_ratios=results_array,
+                df_freqs=df_freq_array,
+                labels=labels_array,
+                colors=colors_array,
+                hide_uq_labels=hide_uq_labels,
+                polar_plot=polar_plot,
+                axarr=axarr
+            )
 
         else:
             # If superimpose is False, axarr must be None
@@ -925,20 +918,24 @@
 
             axarr = []
             for df in self.df_list:
-<<<<<<< HEAD
-                fig, axi = vis.plot(energy_ratios=df["er_results"], df_freqs=df["df_freq"], labels=df["name"], colors=[df["color"]], hide_uq_labels=hide_uq_labels, polar_plot=polar_plot)
-                ax.append(axi)
-=======
-                _, axi = vis.plot(df["er_results"], df["name"], [df["color"]],hide_uq_labels=hide_uq_labels)
+                fig, axi = vis.plot(
+                    energy_ratios=df["er_results"],
+                    df_freqs=df["df_freq"],
+                    labels=df["name"],
+                    colors=[df["color"]],
+                    hide_uq_labels=hide_uq_labels,
+                    polar_plot=polar_plot
+                )
                 axarr.append(axi)
->>>>>>> 11756b4d
 
         return axarr
 
-    def plot_energy_ratio_gains(self, 
-                                superimpose=True, 
-                                hide_uq_labels=True,
-                                axarr=None):
+    def plot_energy_ratio_gains(
+            self, 
+            superimpose=True, 
+            hide_uq_labels=True,
+            axarr=None
+    ):
         """This function plots the energy ratios of each dataset against
         the wind direction, potentially with uncertainty bounds if N > 1
         was specified by the user. One must first run get_energy_ratios()
@@ -960,11 +957,13 @@
             results_array = [df["er_results"] for df in self.df_list_gains]
             labels_array = [df["name"] for df in self.df_list_gains]
             colors_array = [df["color"] for df in self.df_list_gains]
-            _, axarr = vis.plot(results_array, 
-                               labels_array, 
-                               colors=colors_array,
-                                 hide_uq_labels=hide_uq_labels,
-                                 axarr=axarr)
+            _, axarr = vis.plot(
+                energy_ratios=results_array, 
+                labels=labels_array, 
+                colors=colors_array,
+                hide_uq_labels=hide_uq_labels,
+                axarr=axarr
+            )
 
         else:
             # If superimpose is False, axarr must be None
@@ -972,11 +971,13 @@
                 raise ValueError("If superimpose is False, axarr must be None")
             axarr = []
             for df in self.df_list_gains:
-                _, axi = vis.plot(df["er_results"],
-                                   df["name"], 
-                                   [df["color"]],
-                                    hide_uq_labels=hide_uq_labels,
-                                    axarr=axarr)
+                _, axi = vis.plot(
+                    energy_ratios=df["er_results"],
+                    labels=df["name"], 
+                    colors=[df["color"]],
+                    hide_uq_labels=hide_uq_labels,
+                    axarr=axarr
+                )
                 axarr.append(axi)
 
         return axarr
