--- conflicted
+++ resolved
@@ -21,15 +21,15 @@
 from floris import tools as wfct
 
 
-<<<<<<< HEAD
-def plot(energy_ratios, df_freqs=None, labels=None, colors=None, hide_uq_labels=True, polar_plot=False):
-=======
-def plot(energy_ratios, 
-         labels=None, 
-         colors=None, 
-         hide_uq_labels=True,
-         axarr=None,):
->>>>>>> 11756b4d
+def plot(
+    energy_ratios,
+    df_freqs=None,
+    labels=None, 
+    colors=None, 
+    hide_uq_labels=True,
+    polar_plot=False,
+    axarr=None,
+):
     """This function plots energy ratios against the reference wind
     direction. The plot may or may not include uncertainty bounds,
     depending on the information contained in the provided energy ratio
@@ -68,14 +68,9 @@
             default to the matplotlib.pyplot tableau color palette.
         hide_uq_labels (bool, optional): If true, do not specifically label
             the confidence intervals in the plot
-<<<<<<< HEAD
         polar_plot (bool, optional): Plots the energy ratios in a polar
            coordinate system, aligned with the wind direction coordinate
            system of FLORIS. Defaults to False.
-=======
-        color (str, optional): Color specified to plot the energy ratio
-        axarr ([iteratible], optional): List of axes in which to plot
->>>>>>> 11756b4d
 
     Returns:
         axarr([iteratible]): List of axes in the figure with length 2.
@@ -119,7 +114,6 @@
                 print("It's possible some but not all colors are supplied, therefore reverting to defaults")
             colors = None
 
-<<<<<<< HEAD
     if colors is None:
         # If nothing specified, use the default tableau colors from matplotlib.pyplot
         colors = list(mcolors.TABLEAU_COLORS.keys())
@@ -129,16 +123,11 @@
     else:
         N = len(df_freqs)
 
-    if polar_plot:
-        fig, ax = plt.subplots(nrows=1, ncols=2, figsize=(10, 5), subplot_kw={'projection': 'polar'})
-    else:
-        fig, ax = plt.subplots(nrows=2, ncols=1, sharex=True, figsize=(10, 5))
-=======
-    N = len(energy_ratios)
-
     if axarr is None:
-        _, axarr = plt.subplots(nrows=2, sharex=True, figsize=(10, 5))
->>>>>>> 11756b4d
+        if polar_plot:
+            fig, axarr = plt.subplots(nrows=1, ncols=2, figsize=(10, 5), subplot_kw={'projection': 'polar'})
+        else:
+            fig, axarr = plt.subplots(nrows=2, ncols=1, sharex=True, figsize=(10, 5))
 
     # Calculate bar width for bin counts
     bar_width = (0.7 / N) * np.min(
@@ -169,7 +158,6 @@
             x = np.array(df["wd_bin"], dtype=float)
 
         # Plot horizontal black line at 1.
-<<<<<<< HEAD
         xlims = np.linspace(np.min(x) - 4.0, np.max(x) + 4.0, 1000)
 
         if polar_plot:
@@ -177,23 +165,13 @@
             xlims = (90.0 - xlims) * np.pi / 180.0  # Convert to radians
 
         # Plot energy ratios
-        ax[0].plot(xlims, np.ones_like(xlims), color="black")
-        ax[0].plot(x, df["baseline"], "-o", markersize=3.0, label=labels[ii], color=colors[ii])
-=======
-        xlims = [np.min(x) - 4.0, np.max(x) + 4.0]
-        axarr[0].plot(xlims, [1.0, 1.0], color="black")
-
-        # Plot energy ratios
-        if colors is None:
-            axarr[0].plot(x, df["baseline"], "-o", markersize=3.0, label=labels[ii])
-        else:
-            axarr[0].plot(x, df["baseline"], "-o", markersize=3.0, label=labels[ii], color=colors[ii])
->>>>>>> 11756b4d
+        axarr[0].plot(xlims, np.ones_like(xlims), color="black")
+        axarr[0].plot(x, df["baseline"], "-o", markersize=3.0, label=labels[ii], color=colors[ii])
 
         # Plot uncertainty bounds from bootstrapping, if applicable
         has_uq = np.max(np.abs(df["baseline"] - df["baseline_lb"])) > 0.001
         if has_uq:
-            ax[0].fill_between(
+            axarr[0].fill_between(
                 x,
                 df["baseline_lb"],
                 df["baseline_ub"],
@@ -202,7 +180,6 @@
                 color=colors[ii]
             )
 
-<<<<<<< HEAD
     # Plot the bin count
     if df_freqs is not None:
         # Plot labels
@@ -211,7 +188,7 @@
         ws_label_colors = [(list(mcolors.TABLEAU_COLORS.keys())*10)[i] for i, _ in enumerate(all_ws_labels)]
         # Create labels
         for wsii, ws_label in enumerate(all_ws_labels):
-            ax[1].bar(
+            axarr[1].bar(
                 x=all_wd_bins,
                 height=np.zeros_like(all_wd_bins),
                 label=str(ws_label),
@@ -241,7 +218,7 @@
                     edge_color = None
 
                 # Plot the bar on top of existing bar
-                ax[1].bar(
+                axarr[1].bar(
                     x=x,
                     height=y,
                     width=bar_width,
@@ -254,79 +231,39 @@
                 # Increment bar heights
                 bottom = bottom + y
     else:
-        ax[1].bar(x - (ii - N / 2) * bar_width, df["bin_count"], width=bar_width, color=colors[ii])
+        axarr[1].bar(x - (ii - N / 2) * bar_width, df["bin_count"], width=bar_width, color=colors[ii])
 
     # Format the energy ratio plot
-    ax[0].legend()
-    ax[0].grid(b=True, which="major", axis="both", color="gray")
-    ax[0].grid(b=True, which="minor", axis="both", color="lightgray")
-    ax[0].minorticks_on()
-=======
-            if colors is None:
-                axarr[0].fill_between(
-                    x,
-                    df["baseline_lb"],
-                    df["baseline_ub"],
-                    alpha=0.25,
-                    label=uq_labels[ii],
-                )
-            else:
-                axarr[0].fill_between(
-                    x,
-                    df["baseline_lb"],
-                    df["baseline_ub"],
-                    alpha=0.25,
-                    label=uq_labels[ii],
-                    color=colors[ii]
-                )
-
-        # Plot the bin count
-        if colors is None:
-            axarr[1].bar(x - (ii - N / 2) * bar_width, df["bin_count"], width=bar_width)
-        else:
-            axarr[1].bar(x - (ii - N / 2) * bar_width, df["bin_count"], width=bar_width, color=colors[ii])
-
-    # Format the energy ratio plot
-    axarr[0].set_ylabel("Energy ratio (-)")
     axarr[0].legend()
     axarr[0].grid(b=True, which="major", axis="both", color="gray")
     axarr[0].grid(b=True, which="minor", axis="both", color="lightgray")
     axarr[0].minorticks_on()
->>>>>>> 11756b4d
     plt.grid(True)
 
     if labels[0] is not None:
         axarr[0].legend()
 
     # Format the bin count plot
-<<<<<<< HEAD
-    ax[1].grid(b=True, which="major", axis="both", color="gray")
-    ax[1].grid(b=True, which="minor", axis="both", color="lightgray")
+    axarr[1].grid(b=True, which="major", axis="both", color="gray")
+    axarr[1].grid(b=True, which="minor", axis="both", color="lightgray")
     if df_freqs is not None:
-        ax[1].legend(ncols=2)
+        axarr[1].legend(ncols=2)
 
     # Arrange xtick labels to align with FLORIS internal coordinate system
     if polar_plot:
-        ax[0].set_title("Energy ratio (-)")
-        ax[1].set_title("Number of data points (-)")
-        for axx in ax:
+        axarr[0].set_title("Energy ratio (-)")
+        axarr[1].set_title("Number of data points (-)")
+        for axx in axarr:
             xticks = np.remainder(90.0 - axx.get_xticks() * 180.0 / np.pi + 360.0, 360.0)
             axx.set_xticklabels(["{:.0f}°".format(x) for x in xticks])
     else:
-        ax[0].set_ylabel("Energy ratio (-)")
-        ax[1].set_xlabel("Wind direction (deg)")
-        ax[1].set_ylabel("Number of data points (-)")
-=======
-    axarr[1].grid(b=True, which="major", axis="both", color="gray")
-    axarr[1].grid(b=True, which="minor", axis="both", color="lightgray")
-    axarr[1].set_xlabel("Wind direction (deg)")
-    axarr[1].set_ylabel("Number of data points (-)")
->>>>>>> 11756b4d
+        axarr[0].set_ylabel("Energy ratio (-)")
+        axarr[1].set_xlabel("Wind direction (deg)")
+        axarr[1].set_ylabel("Number of data points (-)")
 
     # Enforce a tight layout
     plt.tight_layout()
-
-    return axarr
+    return (plt.gcf(), axarr)
 
 
 # def table_analysis(
