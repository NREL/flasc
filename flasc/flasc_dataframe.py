"""FLASC DataFrame module."""

<<<<<<< HEAD
from __future__ import annotations

import pandas as pd
=======
>>>>>>> ff8e962b
from pandas import DataFrame
from wind_up.constants import (
    DataColumns,
    RAW_DOWNTIME_S_COL,
    RAW_POWER_COL,
    RAW_WINDSPEED_COL,
    RAW_YAWDIR_COL,
    TIMESTAMP_COL,
)


# Create a new DataFrame subclass
class FlascDataFrame(DataFrame):
    """Subclass of pandas.DataFrame for working with FLASC data.

    Stores data in preferred Flasc format, or user format, with option to convert between the two.

    Want handling to go between long and wide.
    """

    # Attributes to pickle must be in this list
    _metadata = [
        "channel_name_map",
        "_channel_name_map_to_user",
        "_user_format",
        "_long_data_columns",
    ]

    def __init__(self, *args, channel_name_map=None, long_data_columns=None, **kwargs):
        """Initialize the FlascDataFrame class, a subclass of pandas.DataFrame.

        Args:
            *args: arguments to pass to the DataFrame constructor
            channel_name_map (dict): Dictionary of column names to map from the user format to the
                FLASC format, where the key string is the user format and the value string is the
                FLASC equivalent. Defaults to None.
            long_data_columns (dict): Dictionary of column names for long format data. Defaults to
                {"variable_column": "variable", "value_column": "value"}.  If
                not provided, user data format assumed to be wide.
            **kwargs: keyword arguments to pass to the DataFrame constructor
        """
        super().__init__(*args, **kwargs)

        # Check that the time column is present
        if "time" not in self.columns:
            raise ValueError("Column 'time' must be present in the DataFrame")

        # check that name_map dictionary is valid
        if channel_name_map is not None:
            if not isinstance(channel_name_map, dict):
                raise ValueError("channel_name_map must be a dictionary")
            if not all(
                isinstance(k, str) and isinstance(v, str) for k, v in channel_name_map.items()
            ):
                raise ValueError("channel_name_map must be a dictionary of strings")
        self.channel_name_map = channel_name_map

        # Save the reversed name_map (to go to user_format)
        self._channel_name_map_to_user = (
            {v: k for k, v in channel_name_map.items()} if channel_name_map is not None else None
        )

        # Determine the user format
        if long_data_columns is None:
            self._user_format = "wide"
            self._long_data_columns = None
        else:
            self._user_format = "long"

            # Confirm the long_data_columns is a dictionary with the correct keys
            if not isinstance(long_data_columns, dict):
                raise ValueError("long_data_columns must be a dictionary")
            if not all(col in long_data_columns for col in ["variable_column", "value_column"]):
                raise ValueError(
                    "long_data_columns must contain keys 'variable_column', " "and 'value_column'"
                )
            self._long_data_columns = long_data_columns

    @property
    def in_flasc_format(self):
        """Return True if the data is in FLASC format, False otherwise."""
        if ("time" in self.columns) and ("pow_000" in self.columns):
            return True
        else:
            return False

    @property
    def _constructor(self):
        return FlascDataFrame

    def __str__(self):
        """Printout when calling print(df)."""
        if self.in_flasc_format:
            return "FlascDataFrame in FLASC format\n" + super().__str__()
        else:
            return f"FlascDataFrame in user ({self._user_format}) format\n" + super().__str__()

    @property
    def n_turbines(self):
        """Return the number of turbines in the dataset."""
        self.check_flasc_format()

        nt = 0
        while ("pow_%03d" % nt) in self.columns:
            nt += 1
        return nt

    def check_flasc_format(self):
        """Raise an error if the data is not in FLASC format."""
        if not self.in_flasc_format:
            raise ValueError(
                (
                    "Data must be in FLASC format to perform this operation."
                    "Call df.convert_to_flasc_format() to convert the data to FLASC format."
                )
            )
        else:
            pass

    def convert_to_user_format(self, inplace=False):
        """Convert the DataFrame to the format that the user expects, given the channel_name_map.

        Args:
            inplace (bool): If True, modify the DataFrame in place.
                If False, return a new DataFrame.

        Returns:
            FlascDataFrame: FlascDataFrame in user format if inplace is False, None otherwise.

        """
        # Check if already in user format
        if not self.in_flasc_format:
            if inplace:
                return
            else:
                return self.copy()

        # Make a copy of self
        df_user = self.copy()

        # Rename the channel columns to user-specified names
        if self.channel_name_map is not None:
            df_user.rename(columns=self._channel_name_map_to_user, inplace=True)

        # Convert the format to long if _user_format is long
        if self._user_format == "long":
            df_user = self._convert_wide_to_long(df_user)

        # Assign to self or return
        if inplace:
            self.__init__(
                df_user,
                channel_name_map=self.channel_name_map,
                long_data_columns=self._long_data_columns,
            )
        else:
            return df_user

    def convert_to_flasc_format(self, inplace=False):
        """Convert the DataFrame to the format that FLASC expects.

        Args:
            inplace (bool): If True, modify the DataFrame in place. If False,
                return a new DataFrame.

        Returns:
            FlascDataFrame: FlascDataFrame in FLASC format if inplace is False, None otherwise

        """
        # Check if already in flasc format
        if self.in_flasc_format:
            if inplace:
                return
            else:
                return self.copy()

        # Make a copy of self
        df_flasc = self.copy()

        # Convert back from long if necessary
        if self._user_format == "long":
            df_flasc = self._convert_long_to_wide(df_flasc)

        # Rename the channel columns to flasc-naming convention
        if self.channel_name_map is not None:
            df_flasc.rename(columns=self.channel_name_map, inplace=True)

        # Assign to self or return
        if inplace:
            self.__init__(
                df_flasc,
                channel_name_map=self.channel_name_map,
                long_data_columns=self._long_data_columns,
            )
        else:
            return df_flasc

    def _convert_long_to_wide(self, df_):
        """Convert a long format DataFrame to a wide format DataFrame.

        Args:
            df_ (FlascDataFrame): Long format FlascDataFrame

        Returns:
            FlascDataFrame: Wide format FlascDataFrame
        """
        # Pivot the table so the variable column becomes the column names with time
        # kept as the first column and value as the values
        df_ = df_.pivot(
            index="time",
            columns=self._long_data_columns["variable_column"],
            values=self._long_data_columns["value_column"],
        ).reset_index()

        # Remove the name
        df_.columns.name = None

        # Reset the index to make the time column a regular column
        return FlascDataFrame(
            df_,
            channel_name_map=self.channel_name_map,
            long_data_columns=self._long_data_columns,
        )

    def _convert_wide_to_long(self, df_):
        """Convert a wide format DataFrame to a long format DataFrame.

        Args:
            df_ (FlascDataFrame): Wide format FlascDataFrame

        Returns:
            FlascDataFrame: Long format FlascDataFrame

        """
        df_ = df_.melt(
            id_vars="time",
            var_name=self._long_data_columns["variable_column"],
            value_name=self._long_data_columns["value_column"],
        ).sort_values(["time", self._long_data_columns["variable_column"]])

        # Reset index for cleanliness
        df_ = df_.reset_index(drop=True)

        return FlascDataFrame(
            df_,
            channel_name_map=self.channel_name_map,
            long_data_columns=self._long_data_columns,
        )

    def to_feather(self, path, **kwargs):
        """Raise warning about lost information and save to feather format."""
        print(
            "Dataframe will be saved as a pandas DataFrame. "
            "Extra attributes from FlascDataFrame will be lost. "
            "We recommend using df.to_pickle() and pd.read_pickle() instead, "
            "as this will retain FlascDataFrame attributes."
        )
        return super().to_feather(path, **kwargs)

    def convert_to_windup_format(
        self,
        turbine_names: list[str] | None = None,
        time_col: str = "time",
        power_col: str = "pow",
        windspeed_col: str = "ws",
        winddirection_col: str = "wd",
        normal_operation_col: str | None = None,
        pitchangle_col: str | None = None,
        genrpm_col: str | None = None,
        downtimecounter_col: str | None = None,
        turbine_num_digits: int = 3,
    ):
        """Convert the DataFrame to the format that wind-up expects."""
        # figure out how many turbines there are from columns
        nt = sum(
            [
                1
                for col in self.columns
                if col.startswith(f"{power_col}_") and col[-turbine_num_digits:].isdigit()
            ]
        )
        # if turbine_names provided check it matches
        if turbine_names is not None:
            if not len(turbine_names) == nt:
                msg = (
                    f"Number of names in turbine_names, {len(turbine_names)}, "
                    f"does not match number of turbines in SCADA data, {nt}."
                )
                raise ValueError(msg)
        # build a new dataframe one turbine at a time
        turbine_num_format = f"0{turbine_num_digits}d"
        scada_df = pd.DataFrame()
        for i in range(nt):
            wtg_cols = [col for col in self.columns if col.endswith(f"_{i:{turbine_num_format}}")]
            wtg_df = pd.DataFrame(self[[time_col, *wtg_cols]]).__finalize__(None)
            wtg_df.columns = [time_col, *[x[: -(turbine_num_digits + 1)] for x in wtg_cols]]
            wtg_df[DataColumns.turbine_name] = (
                turbine_names[i] if turbine_names is not None else f"{i:{turbine_num_format}}"
            )
            scada_df = pd.concat([scada_df, wtg_df])
        scada_df = scada_df.set_index(time_col)
        scada_df.index.name = (
            TIMESTAMP_COL  # assumption is that flasc timestamps are UTC start format
        )
        scada_df = scada_df.rename(
            columns={
                power_col: RAW_POWER_COL,  # DataColumns.active_power_mean,
                windspeed_col: RAW_WINDSPEED_COL,  # DataColumns.wind_speed_mean,
                winddirection_col: RAW_YAWDIR_COL,  # DataColumns.yaw_angle_mean,
            }
        )

        if pitchangle_col is None:
            scada_df[DataColumns.pitch_angle_mean] = 0
        else:
            scada_df = scada_df.rename(columns={pitchangle_col: DataColumns.pitch_angle_mean})
        if genrpm_col is None:
            scada_df[DataColumns.gen_rpm_mean] = 1000
        else:
            scada_df = scada_df.rename(columns={genrpm_col: DataColumns.gen_rpm_mean})
        if downtimecounter_col is None:
            scada_df[RAW_DOWNTIME_S_COL] = 0
        else:
            scada_df = scada_df.rename(columns={downtimecounter_col: DataColumns.shutdown_duration})

        scada_df[DataColumns.active_power_mean] = scada_df[RAW_POWER_COL]
        scada_df[DataColumns.wind_speed_mean] = scada_df[RAW_WINDSPEED_COL]
        scada_df[DataColumns.yaw_angle_mean] = scada_df[RAW_YAWDIR_COL]
        scada_df[DataColumns.shutdown_duration] = scada_df[RAW_DOWNTIME_S_COL]
        if normal_operation_col is not None:
            cols_to_filter = [
                col
                for col in scada_df.columns
                if col != normal_operation_col
                and "raw_" not in col
                and col != DataColumns.turbine_name
            ]
            scada_df.loc[~scada_df[normal_operation_col].isin([True]), cols_to_filter] = pd.NA
        return scada_df<|MERGE_RESOLUTION|>--- conflicted
+++ resolved
@@ -1,11 +1,8 @@
 """FLASC DataFrame module."""
 
-<<<<<<< HEAD
 from __future__ import annotations
 
 import pandas as pd
-=======
->>>>>>> ff8e962b
 from pandas import DataFrame
 from wind_up.constants import (
     DataColumns,
