"""FLASC DataFrame module."""

from __future__ import annotations

import pandas as pd
from pandas import DataFrame
from wind_up.constants import (
    DataColumns,
    RAW_DOWNTIME_S_COL,
    RAW_POWER_COL,
    RAW_WINDSPEED_COL,
    RAW_YAWDIR_COL,
    TIMESTAMP_COL,
)


# Create a new DataFrame subclass
class FlascDataFrame(DataFrame):
    """Subclass of pandas.DataFrame for working with FLASC data.

    Stores data in preferred Flasc format, or user format, with option to convert between the two.

    Want handling to go between long and wide.
    """

    # Attributes to pickle must be in this list
    _metadata = [
        "_channel_name_map",
        "_channel_name_map_to_user",
        "_user_format",
        "_long_data_columns",
    ]

    def __init__(self, *args, channel_name_map=None, long_data_columns=None, **kwargs):
        """Initialize the FlascDataFrame class, a subclass of pandas.DataFrame.

        Args:
            *args: arguments to pass to the DataFrame constructor
            channel_name_map (dict): Dictionary of column names to map from the user format to the
                FLASC format, where the key string is the user format and the value string is the
                FLASC equivalent. Defaults to None.
            long_data_columns (dict): Dictionary of column names for long format data. Defaults to
                {"variable_column": "variable", "value_column": "value"}.  If
                not provided, user data format assumed to be wide.
            **kwargs: keyword arguments to pass to the DataFrame constructor
        """
        super().__init__(*args, **kwargs)

<<<<<<< HEAD
        # Check that the time column is present
        # if "time" not in self.columns:
        #    raise ValueError("Column 'time' must be present in the DataFrame")

=======
>>>>>>> faa6ee91
        # check that name_map dictionary is valid
        if channel_name_map is not None:
            if not isinstance(channel_name_map, dict):
                raise ValueError("channel_name_map must be a dictionary")
            if not all(
                isinstance(k, str) and isinstance(v, str) for k, v in channel_name_map.items()
            ):
                raise ValueError("channel_name_map must be a dictionary of strings")
        self.channel_name_map = channel_name_map

        # Determine the user format
        if long_data_columns is None:
            self._user_format = "wide"
            self._long_data_columns = None
        else:
            self._user_format = "long"

            # Confirm the long_data_columns is a dictionary with the correct keys
            if not isinstance(long_data_columns, dict):
                raise ValueError("long_data_columns must be a dictionary")
            if not all(col in long_data_columns for col in ["variable_column", "value_column"]):
                raise ValueError(
                    "long_data_columns must contain keys 'variable_column', " "and 'value_column'"
                )
            self._long_data_columns = long_data_columns

    @property
    def in_flasc_format(self):
        """Return True if the data is in FLASC format, False otherwise."""
        if ("time" in self.columns) and ("pow_000" in self.columns):
            return True
        else:
            return False

    @property
    def channel_name_map(self):
        """Return the channel_name_map attribute."""
        return self._channel_name_map

    @channel_name_map.setter
    def channel_name_map(self, value):
        """Set the channel_name_map attribute."""
        self._channel_name_map = value
        # Save the reversed name_map (to go to user_format)
        self._channel_name_map_to_user = (
            {v: k for k, v in self._channel_name_map.items()}
            if self._channel_name_map is not None
            else None
        )

    @property
    def _constructor(self):
        return FlascDataFrame

    def __str__(self):
        """Printout when calling print(df)."""
        if self.in_flasc_format:
            return "FlascDataFrame in FLASC format\n" + super().__str__()
        else:
            return f"FlascDataFrame in user ({self._user_format}) format\n" + super().__str__()

    @property
    def n_turbines(self):
        """Return the number of turbines in the dataset."""
        self.check_flasc_format()

        nt = 0
        while ("pow_%03d" % nt) in self.columns:
            nt += 1
        return nt

    def check_flasc_format(self):
        """Raise an error if the data is not in FLASC format."""
        if not self.in_flasc_format:
            raise ValueError(
                (
                    "Data must be in FLASC format to perform this operation."
                    "Call df.convert_to_flasc_format() to convert the data to FLASC format."
                )
            )
        else:
            pass

    def copy_metadata(self, other):
        """Copy metadata from another FlascDataFrame to self.

        Args:
            other (FlascDataFrame): DataFrame to copy metadata from.
        """
        for attr in self._metadata:
            setattr(self, attr, getattr(other, attr))

    def convert_to_user_format(self, inplace=False):
        """Convert the DataFrame to the format that the user expects, given the channel_name_map.

        Args:
            inplace (bool): If True, modify the DataFrame in place.
                If False, return a new DataFrame.

        Returns:
            FlascDataFrame: FlascDataFrame in user format if inplace is False, None otherwise.

        """
        # Check if already in user format
        if not self.in_flasc_format:
            if inplace:
                return
            else:
                return self.copy()

        # Make a copy of self
        df_user = self.copy()

        # Rename the channel columns to user-specified names
        if self.channel_name_map is not None:
            df_user.rename(columns=self._channel_name_map_to_user, inplace=True)

        # Convert the format to long if _user_format is long
        if self._user_format == "long":
            df_user = self._convert_wide_to_long(df_user)

        # Assign to self or return
        if inplace:
            self.__init__(
                df_user,
                channel_name_map=self.channel_name_map,
                long_data_columns=self._long_data_columns,
            )
        else:
            return df_user

    def convert_time_to_datetime(self, inplace=False):
        """Convert the time column to a datetime representation.

        Args:
            inplace (bool): If True, modify the DataFrame in place. If False,
                return a new DataFrame.

        Returns:
            FlascDataFrame: FlascDataFrame with time column as datetime object if inplace is False,
            None otherwise
        """
        if "time" not in self.columns:
            raise KeyError("Column 'time' must be present in the DataFrame")

        if inplace:
            self["time"] = pd.to_datetime(self["time"])
        else:
            df = self.copy()
            df["time"] = pd.to_datetime(df["time"])
            return df

    def convert_to_flasc_format(self, inplace=False):
        """Convert the DataFrame to the format that FLASC expects.

        Args:
            inplace (bool): If True, modify the DataFrame in place. If False,
                return a new DataFrame.

        Returns:
            FlascDataFrame: FlascDataFrame in FLASC format if inplace is False, None otherwise

        # TODO: could consider converting "time" to datetime type here. If so, will want to keep
        # the original "time" column for back-conversion if needed.
        # Similarly, we could sort on time, but perhaps both are too meddlesome
        """
        # Check if already in flasc format
        if self.in_flasc_format:
            if inplace:
                return
            else:
                return self.copy()

        # Make a copy of self
        df_flasc = self.copy()

        # Convert back from long if necessary
        if self._user_format == "long":
            df_flasc = self._convert_long_to_wide(df_flasc)

        # Rename the channel columns to flasc-naming convention
        if self.channel_name_map is not None:
            df_flasc.rename(columns=self.channel_name_map, inplace=True)

        # Assign to self or return
        if inplace:
            self.__init__(
                df_flasc,
                channel_name_map=self.channel_name_map,
                long_data_columns=self._long_data_columns,
            )
        else:
            return df_flasc

    def _convert_long_to_wide(self, df_):
        """Convert a long format DataFrame to a wide format DataFrame.

        Args:
            df_ (FlascDataFrame): Long format FlascDataFrame

        Returns:
            FlascDataFrame: Wide format FlascDataFrame
        """
        # Pivot the table so the variable column becomes the column names with time
        # kept as the first column and value as the values
        df_ = df_.pivot(
            index="time",
            columns=self._long_data_columns["variable_column"],
            values=self._long_data_columns["value_column"],
        ).reset_index()

        # Remove the name
        df_.columns.name = None

        # Reset the index to make the time column a regular column
        return FlascDataFrame(
            df_,
            channel_name_map=self.channel_name_map,
            long_data_columns=self._long_data_columns,
        )

    def _convert_wide_to_long(self, df_):
        """Convert a wide format DataFrame to a long format DataFrame.

        Args:
            df_ (FlascDataFrame): Wide format FlascDataFrame

        Returns:
            FlascDataFrame: Long format FlascDataFrame

        """
        df_ = df_.melt(
            id_vars="time",
            var_name=self._long_data_columns["variable_column"],
            value_name=self._long_data_columns["value_column"],
        ).sort_values(["time", self._long_data_columns["variable_column"]])

        # Reset index for cleanliness
        df_ = df_.reset_index(drop=True)

        return FlascDataFrame(
            df_,
            channel_name_map=self.channel_name_map,
            long_data_columns=self._long_data_columns,
        )

    def to_feather(self, path, **kwargs):
        """Raise warning about lost information and save to feather format."""
        print(
            "Dataframe will be saved as a pandas DataFrame. "
            "Extra attributes from FlascDataFrame will be lost. "
            "We recommend using df.to_pickle() and pd.read_pickle() instead, "
            "as this will retain FlascDataFrame attributes."
        )
        return super().to_feather(path, **kwargs)

    def convert_to_windup_format(
        self,
        turbine_names: list[str] | None = None,
        time_col: str = "time",
        power_col: str = "pow",
        windspeed_col: str = "ws",
        winddirection_col: str = "wd",
        normal_operation_col: str | None = None,
        pitchangle_col: str | None = None,
        genrpm_col: str | None = None,
        downtimecounter_col: str | None = None,
        turbine_num_digits: int = 3,
    ):
        """Convert the DataFrame to the format that wind-up expects."""
        # figure out how many turbines there are from columns
        nt = sum(
            [
                1
                for col in self.columns
                if col.startswith(f"{power_col}_") and col[-turbine_num_digits:].isdigit()
            ]
        )
        # if turbine_names provided check it matches
        if turbine_names is not None:
            if not len(turbine_names) == nt:
                msg = (
                    f"Number of names in turbine_names, {len(turbine_names)}, "
                    f"does not match number of turbines in SCADA data, {nt}."
                )
                raise ValueError(msg)
        # build a new dataframe one turbine at a time
        turbine_num_format = f"0{turbine_num_digits}d"
        scada_df = pd.DataFrame()
        for i in range(nt):
            wtg_cols = [col for col in self.columns if col.endswith(f"_{i:{turbine_num_format}}")]
            wtg_df = pd.DataFrame(self[[time_col, *wtg_cols]]).__finalize__(None)
            wtg_df.columns = [time_col, *[x[: -(turbine_num_digits + 1)] for x in wtg_cols]]
            wtg_df[DataColumns.turbine_name] = (
                turbine_names[i] if turbine_names is not None else f"{i:{turbine_num_format}}"
            )
            scada_df = pd.concat([scada_df, wtg_df])
        scada_df = scada_df.set_index(time_col)
        scada_df.index.name = (
            TIMESTAMP_COL  # assumption is that flasc timestamps are UTC start format
        )
        scada_df = scada_df.rename(
            columns={
                power_col: RAW_POWER_COL,  # DataColumns.active_power_mean,
                windspeed_col: RAW_WINDSPEED_COL,  # DataColumns.wind_speed_mean,
                winddirection_col: RAW_YAWDIR_COL,  # DataColumns.yaw_angle_mean,
            }
        )

        if pitchangle_col is None:
            scada_df[DataColumns.pitch_angle_mean] = 0
        else:
            scada_df = scada_df.rename(columns={pitchangle_col: DataColumns.pitch_angle_mean})
        if genrpm_col is None:
            scada_df[DataColumns.gen_rpm_mean] = 1000
        else:
            scada_df = scada_df.rename(columns={genrpm_col: DataColumns.gen_rpm_mean})
        if downtimecounter_col is None:
            scada_df[RAW_DOWNTIME_S_COL] = 0
        else:
            scada_df = scada_df.rename(columns={downtimecounter_col: DataColumns.shutdown_duration})

        scada_df[DataColumns.active_power_mean] = scada_df[RAW_POWER_COL]
        scada_df[DataColumns.wind_speed_mean] = scada_df[RAW_WINDSPEED_COL]
        scada_df[DataColumns.yaw_angle_mean] = scada_df[RAW_YAWDIR_COL]
        scada_df[DataColumns.shutdown_duration] = scada_df[RAW_DOWNTIME_S_COL]
        if normal_operation_col is not None:
            cols_to_filter = [
                col
                for col in scada_df.columns
                if col != normal_operation_col
                and "raw_" not in col
                and col != DataColumns.turbine_name
            ]
            scada_df.loc[~scada_df[normal_operation_col].isin([True]), cols_to_filter] = pd.NA
        return scada_df<|MERGE_RESOLUTION|>--- conflicted
+++ resolved
@@ -46,13 +46,6 @@
         """
         super().__init__(*args, **kwargs)
 
-<<<<<<< HEAD
-        # Check that the time column is present
-        # if "time" not in self.columns:
-        #    raise ValueError("Column 'time' must be present in the DataFrame")
-
-=======
->>>>>>> faa6ee91
         # check that name_map dictionary is valid
         if channel_name_map is not None:
             if not isinstance(channel_name_map, dict):
