"""The setup script."""

from pathlib import Path
from setuptools import setup, find_packages

# Package meta-data.
NAME = "flasc"
DESCRIPTION = "FLASC provides a rich suite of analysis tools for SCADA data filtering & analysis, wind farm model validation, field experiment design, and field experiment monitoring."
URL = "https://github.com/NREL/flasc"
EMAIL = "paul.fleming@nrel.gov"
AUTHOR = "NREL National Wind Technology Center"

# What packages are required for this module to be executed?
REQUIRED = [
    'floris>=3.4',
    'feather-format',
    'matplotlib>=3.6.3',
    'numpy',
<<<<<<< HEAD
    'numba',
    "bokeh==3.1.1",
    'openoa',
=======
>>>>>>> 8d481f9a
    'pandas>=1.5',
    'pyproj',
    'pytest',
    'SALib',
    'scipy',
    'sqlalchemy',
    'streamlit',
    'tkcalendar',
    'seaborn'
]

ROOT = Path(__file__).parent
with open(ROOT / "flasc" / "version.py") as version_file:
    VERSION = version_file.read().strip()

with open('README.rst') as readme_file:
    README = readme_file.read()

setup_requirements = [
    # Placeholder
]

test_requirements = [
    # Placeholder
]

setup(
    name=NAME,
    version=VERSION,
    description=DESCRIPTION,
    long_description=README,
    author=AUTHOR,
    author_email=EMAIL,
    url=URL,
    packages=find_packages(include=['flasc*']),
    entry_points={
        'console_scripts': [
            'flasc=flasc.cli:main'
        ]
    },
    include_package_data=True,
    install_requires=REQUIRED,
    license="Apache Software License 2.0",
    zip_safe=False,
    keywords='flasc',
    classifiers=[
        'Development Status :: 5 - Production/Stable',
        'Intended Audience :: Developers',
        'License :: OSI Approved :: Apache Software License',
        'Natural Language :: English',
        'Programming Language :: Python :: 3',
    ],
    test_suite='tests',
    tests_require=test_requirements,
    setup_requires=setup_requirements,
)<|MERGE_RESOLUTION|>--- conflicted
+++ resolved
@@ -16,12 +16,7 @@
     'feather-format',
     'matplotlib>=3.6.3',
     'numpy',
-<<<<<<< HEAD
-    'numba',
     "bokeh==3.1.1",
-    'openoa',
-=======
->>>>>>> 8d481f9a
     'pandas>=1.5',
     'pyproj',
     'pytest',
