"""The setup script."""

from pathlib import Path

from setuptools import find_packages, setup

# Package meta-data.
NAME = "flasc"
DESCRIPTION = (
    "FLASC provides a rich suite of analysis tools for SCADA data filtering & analysis, "
    " wind farm model validation, field experiment design, and field experiment monitoring."
)
URL = "https://github.com/NREL/flasc"
EMAIL = "paul.fleming@nrel.gov"
AUTHOR = "NREL National Wind Technology Center"

# What packages are required for this module to be executed?
REQUIRED = [
    "bokeh>=2, <4",
    "floris~=4.0",
    "feather-format~=0.0",
    "ipympl~=0.9",
    "matplotlib~=3.8",
    "numpy~=1.20",
<<<<<<< HEAD
    "pandas~=2.2",
    "pyproj~=3.0",
=======
    "pandas~=2.0",
>>>>>>> 03f522d1
    "SALib~=1.0",
    "scipy~=1.1",
    "streamlit~=1.0",
    "tkcalendar~=1.0",
    "seaborn~=0.0",
    "polars==0.19.5",
    "ephem",
    "coloredlogs~=15.0",
    "res-wind-up~=0.1",
    "optuna~=4.0",
]

EXTRAS = {
    "docs": {
        "jupyter-book",
        "sphinx-book-theme",
        "sphinx-autodoc-typehints",
        "sphinxcontrib-autoyaml",
        "sphinxcontrib.mermaid",
    },
    "develop": {
        "pytest",
        "pre-commit",
        "ruff",
        "isort",
    },
}

ROOT = Path(__file__).parent
with open(ROOT / "flasc" / "version.py") as version_file:
    VERSION = version_file.read().strip()

with open("README.md") as readme_file:
    README = readme_file.read()

setup_requirements = [
    # Placeholder
]

test_requirements = [
    # Placeholder
]

setup(
    name=NAME,
    version=VERSION,
    description=DESCRIPTION,
    long_description=README,
    long_description_content_type="text/markdown",
    author=AUTHOR,
    author_email=EMAIL,
    url=URL,
    packages=find_packages(include=["flasc*"]),
    entry_points={"console_scripts": ["flasc=flasc.cli:main"]},
    include_package_data=True,
    install_requires=REQUIRED,
    extras_require=EXTRAS,
    license_files=("LICENSE.txt",),
    zip_safe=False,
    keywords="flasc",
    classifiers=[
        "Development Status :: 5 - Production/Stable",
        "Intended Audience :: Developers",
        "License :: OSI Approved :: BSD License",
        "Natural Language :: English",
        "Programming Language :: Python :: 3",
    ],
    test_suite="tests",
    tests_require=test_requirements,
    setup_requires=setup_requirements,
)<|MERGE_RESOLUTION|>--- conflicted
+++ resolved
@@ -22,12 +22,7 @@
     "ipympl~=0.9",
     "matplotlib~=3.8",
     "numpy~=1.20",
-<<<<<<< HEAD
     "pandas~=2.2",
-    "pyproj~=3.0",
-=======
-    "pandas~=2.0",
->>>>>>> 03f522d1
     "SALib~=1.0",
     "scipy~=1.1",
     "streamlit~=1.0",
