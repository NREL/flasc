"""The setup script."""

from pathlib import Path
from setuptools import setup, find_packages

# Package meta-data.
NAME = "flasc"
DESCRIPTION = "FLASC provides a rich suite of analysis tools for SCADA data filtering & analysis, wind farm model validation, field experiment design, and field experiment monitoring."
URL = "https://github.com/NREL/flasc"
EMAIL = "paul.fleming@nrel.gov"
AUTHOR = "NREL National Wind Technology Center"

# What packages are required for this module to be executed?
REQUIRED = [
<<<<<<< HEAD
    'bokeh>=3.1.1',
    'floris>=3.4',
    'feather-format',
    'ipympl>=0.9.3',
    'matplotlib>=3.6.3',
    'numpy',
    'pandas>=1.5',
    'pyproj',
    'pytest',
    'SALib',
    'scipy',
    'sqlalchemy',
    'streamlit',
    'tkcalendar',
    'seaborn',
    'polars>=0.19.0',
    'ephem'
=======
    'bokeh~=3.1',
    'floris~=3.4',
    'feather-format~=0.0',
    'ipympl~=0.9',
    'matplotlib~=3.6',
    "numpy~=1.20",
    "pandas~=2.0",
    'pyproj~=3.0',
    'SALib~=1.0',
    "scipy~=1.1",
    'sqlalchemy~=2.0',
    'streamlit~=1.0',
    'tkcalendar~=1.0',
    'seaborn~=0.0',
    'polars==0.19.5'
>>>>>>> bc264662
]

EXTRAS = {
    "docs": {
        "jupyter-book<=0.13.3",
        "sphinx-book-theme",
        "sphinx-autodoc-typehints",
        "sphinxcontrib-autoyaml",
        "sphinxcontrib.mermaid",
    },
    "develop": {
        "pytest",
        "pre-commit",
        "ruff",
        "isort",
    },
}

ROOT = Path(__file__).parent
with open(ROOT / "flasc" / "version.py") as version_file:
    VERSION = version_file.read().strip()

with open('README.md') as readme_file:
    README = readme_file.read()

setup_requirements = [
    # Placeholder
]

test_requirements = [
    # Placeholder
]

setup(
    name=NAME,
    version=VERSION,
    description=DESCRIPTION,
    long_description=README,
    author=AUTHOR,
    author_email=EMAIL,
    url=URL,
    packages=find_packages(include=['flasc*']),
    entry_points={
        'console_scripts': [
            'flasc=flasc.cli:main'
        ]
    },
    include_package_data=True,
    install_requires=REQUIRED,
    extras_require=EXTRAS,
    license="Apache Software License 2.0",
    zip_safe=False,
    keywords='flasc',
    classifiers=[
        'Development Status :: 5 - Production/Stable',
        'Intended Audience :: Developers',
        'License :: OSI Approved :: Apache Software License',
        'Natural Language :: English',
        'Programming Language :: Python :: 3',
    ],
    test_suite='tests',
    tests_require=test_requirements,
    setup_requires=setup_requirements,
)<|MERGE_RESOLUTION|>--- conflicted
+++ resolved
@@ -12,25 +12,6 @@
 
 # What packages are required for this module to be executed?
 REQUIRED = [
-<<<<<<< HEAD
-    'bokeh>=3.1.1',
-    'floris>=3.4',
-    'feather-format',
-    'ipympl>=0.9.3',
-    'matplotlib>=3.6.3',
-    'numpy',
-    'pandas>=1.5',
-    'pyproj',
-    'pytest',
-    'SALib',
-    'scipy',
-    'sqlalchemy',
-    'streamlit',
-    'tkcalendar',
-    'seaborn',
-    'polars>=0.19.0',
-    'ephem'
-=======
     'bokeh~=3.1',
     'floris~=3.4',
     'feather-format~=0.0',
@@ -45,8 +26,8 @@
     'streamlit~=1.0',
     'tkcalendar~=1.0',
     'seaborn~=0.0',
-    'polars==0.19.5'
->>>>>>> bc264662
+    'polars==0.19.5',
+    'ephem'
 ]
 
 EXTRAS = {
