--- conflicted
+++ resolved
@@ -107,18 +107,6 @@
     # print("\n")
 
 
-<<<<<<< HEAD
-# def test_time_required():
-#     # Check that the time column is present
-#     with pytest.raises(ValueError):
-#         FlascDataFrame(
-#             {"pow_000": [0, 100, 200], "ws_000": [8, 8, 8]},
-#             channel_name_map=test_channel_name_map
-#         )
-
-
-=======
->>>>>>> faa6ee91
 def test_check_flasc_format():
     df = FlascDataFrame(test_wide_dict, channel_name_map=test_channel_name_map)
 
