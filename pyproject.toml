--- conflicted
+++ resolved
@@ -39,11 +39,8 @@
     "ephem",
     "coloredlogs~=15.0",
     "res-wind-up~=0.1",
-<<<<<<< HEAD
     "optuna~=4.0",
-=======
     "scikit-learn~=1.5",
->>>>>>> acec562e
 ]
 
 [project.optional-dependencies]
