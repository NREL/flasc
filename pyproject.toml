--- conflicted
+++ resolved
@@ -24,11 +24,7 @@
 ]
 dependencies = [
     "bokeh>=2, <4",
-<<<<<<< HEAD
-    "floris @ git+https://github.com/NREL/FLORIS.git@develop",
-=======
     "floris~=4.3",
->>>>>>> 4417036a
     "feather-format~=0.0",
     "ipympl~=0.9",
     "matplotlib~=3.8",
